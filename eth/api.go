--- conflicted
+++ resolved
@@ -110,11 +110,7 @@
 // transaction pool.
 func (api *PrivateMinerAPI) Start(threads *int) error {
 	if api.e.config.Istanbul.Proxy {
-<<<<<<< HEAD
-		return errors.New("Can't mine if node is a sentry")
-=======
 		return errors.New("Can't mine if node is a proxy")
->>>>>>> 970c82d4
 	}
 
 	if threads == nil {
