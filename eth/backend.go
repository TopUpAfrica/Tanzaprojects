// Copyright 2014 The go-ethereum Authors
// This file is part of the go-ethereum library.
//
// The go-ethereum library is free software: you can redistribute it and/or modify
// it under the terms of the GNU Lesser General Public License as published by
// the Free Software Foundation, either version 3 of the License, or
// (at your option) any later version.
//
// The go-ethereum library is distributed in the hope that it will be useful,
// but WITHOUT ANY WARRANTY; without even the implied warranty of
// MERCHANTABILITY or FITNESS FOR A PARTICULAR PURPOSE. See the
// GNU Lesser General Public License for more details.
//
// You should have received a copy of the GNU Lesser General Public License
// along with the go-ethereum library. If not, see <http://www.gnu.org/licenses/>.

// Package eth implements the Ethereum protocol.
package eth

import (
	"errors"
	"fmt"
	"math/big"
	"runtime"
	"sync"
	"sync/atomic"

	"github.com/ethereum/go-ethereum/accounts"
	"github.com/ethereum/go-ethereum/accounts/abi/bind"
	"github.com/ethereum/go-ethereum/common"
	"github.com/ethereum/go-ethereum/common/hexutil"
	"github.com/ethereum/go-ethereum/consensus"
	mockEngine "github.com/ethereum/go-ethereum/consensus/consensustest"
	"github.com/ethereum/go-ethereum/consensus/istanbul"
	istanbulBackend "github.com/ethereum/go-ethereum/consensus/istanbul/backend"
	"github.com/ethereum/go-ethereum/consensus/istanbul/proxy"
	"github.com/ethereum/go-ethereum/contract_comm"
	"github.com/ethereum/go-ethereum/core"
	"github.com/ethereum/go-ethereum/core/bloombits"
	"github.com/ethereum/go-ethereum/core/rawdb"
	"github.com/ethereum/go-ethereum/core/state"
	"github.com/ethereum/go-ethereum/core/types"
	"github.com/ethereum/go-ethereum/core/vm"
	"github.com/ethereum/go-ethereum/eth/downloader"
	"github.com/ethereum/go-ethereum/eth/filters"
	"github.com/ethereum/go-ethereum/ethdb"
	"github.com/ethereum/go-ethereum/event"
	"github.com/ethereum/go-ethereum/internal/ethapi"
	"github.com/ethereum/go-ethereum/log"
	"github.com/ethereum/go-ethereum/miner"
	"github.com/ethereum/go-ethereum/node"
	"github.com/ethereum/go-ethereum/p2p"
	"github.com/ethereum/go-ethereum/p2p/enr"
	"github.com/ethereum/go-ethereum/params"
	"github.com/ethereum/go-ethereum/rlp"
	"github.com/ethereum/go-ethereum/rpc"
)

type LesServer interface {
	Start(srvr *p2p.Server)
	Stop()
	APIs() []rpc.API
	Protocols() []p2p.Protocol
	SetBloomBitsIndexer(bbIndexer *core.ChainIndexer)
	SetContractBackend(bind.ContractBackend)
}

// Ethereum implements the Ethereum full node service.
type Ethereum struct {
	config *Config

	// Channel for shutting down the service
	shutdownChan chan bool

	// Handlers
	txPool          *core.TxPool
	blockchain      *core.BlockChain
	protocolManager *ProtocolManager
	lesServer       LesServer

	// DB interfaces
	chainDb ethdb.Database // Block chain database

	eventMux       *event.TypeMux
	engine         consensus.Engine
	accountManager *accounts.Manager

	bloomRequests chan chan *bloombits.Retrieval // Channel receiving bloom data retrieval requests
	bloomIndexer  *core.ChainIndexer             // Bloom indexer operating during block imports

	APIBackend *EthAPIBackend

	// Manage future start/stops
	waitToChange  bool // If we are waiting to start/stop on a block
	changeBlock   int  // Which block to change on
	changeToStart bool // True => waiting on start, false => waiting on stop
	quitWait      chan struct{}

	miner          *miner.Miner
	gasPrice       *big.Int
	gatewayFee     *big.Int
	validator      common.Address
	txFeeRecipient common.Address
	blsbase        common.Address

	networkID     uint64
	netRPCService *ethapi.PublicNetAPI
	lock          sync.RWMutex // Protects the variadic fields (e.g. gas price, validator and txFeeRecipient)
}

func (s *Ethereum) AddLesServer(ls LesServer) {
	s.lesServer = ls
	ls.SetBloomBitsIndexer(s.bloomIndexer)
}

// SetClient sets a rpc client which connecting to our local node.
func (s *Ethereum) SetContractBackend(backend bind.ContractBackend) {
	// Pass the rpc client to les server if it is enabled.
	if s.lesServer != nil {
		s.lesServer.SetContractBackend(backend)
	}
}

// New creates a new Ethereum object (including the
// initialisation of the common Ethereum object)
func New(ctx *node.ServiceContext, config *Config) (*Ethereum, error) {
	// Ensure configuration values are compatible and sane
	if !config.SyncMode.SyncFullBlockChain() {
		return nil, errors.New("can't run eth.Ethereum in light sync mode or lightest sync mode, use les.LightEthereum")
	}
	if !config.SyncMode.IsValid() {
		return nil, fmt.Errorf("invalid sync mode %d", config.SyncMode)
	}
	if config.Miner.GasPrice == nil || config.Miner.GasPrice.Cmp(common.Big0) <= 0 {
		log.Warn("Sanitizing invalid miner gas price", "provided", config.Miner.GasPrice, "updated", DefaultConfig.Miner.GasPrice)
		config.Miner.GasPrice = new(big.Int).Set(DefaultConfig.Miner.GasPrice)
	}
	if config.NoPruning && config.TrieDirtyCache > 0 {
		config.TrieCleanCache += config.TrieDirtyCache
		config.TrieDirtyCache = 0
	}
	log.Info("Allocated trie memory caches", "clean", common.StorageSize(config.TrieCleanCache)*1024*1024, "dirty", common.StorageSize(config.TrieDirtyCache)*1024*1024)

	if config.GatewayFee == nil || config.GatewayFee.Cmp(common.Big0) < 0 {
		log.Warn("Sanitizing invalid gateway fee", "provided", config.GatewayFee, "updated", DefaultConfig.GatewayFee)
		config.GatewayFee = new(big.Int).Set(DefaultConfig.GatewayFee)
	}
	// Assemble the Ethereum object
	chainDb, err := ctx.OpenDatabaseWithFreezer("chaindata", config.DatabaseCache, config.DatabaseHandles, config.DatabaseFreezer, "eth/db/chaindata/")
	if err != nil {
		return nil, err
	}
	chainConfig, genesisHash, genesisErr := core.SetupGenesisBlockWithOverride(chainDb, config.Genesis, config.OverrideIstanbul)
	if _, ok := genesisErr.(*params.ConfigCompatError); genesisErr != nil && !ok {
		return nil, genesisErr
	}
	log.Info("Initialised chain configuration", "config", chainConfig)
	chainConfig.FullHeaderChainAvailable = config.SyncMode.SyncFullHeaderChain()

	eth := &Ethereum{
		config:         config,
		chainDb:        chainDb,
		eventMux:       ctx.EventMux,
		accountManager: ctx.AccountManager,
		engine:         CreateConsensusEngine(ctx, chainConfig, config, config.Miner.Notify, config.Miner.Noverify, chainDb),
		shutdownChan:   make(chan bool),
		networkID:      config.NetworkId,
		gasPrice:       config.Miner.GasPrice,
		validator:      config.Miner.Validator,
		txFeeRecipient: config.TxFeeRecipient,
		gatewayFee:     config.GatewayFee,
		blsbase:        config.BLSbase,
		bloomRequests:  make(chan chan *bloombits.Retrieval),
		bloomIndexer:   NewBloomIndexer(chainDb, params.BloomBitsBlocks, params.BloomConfirms, chainConfig.FullHeaderChainAvailable),
	}

	bcVersion := rawdb.ReadDatabaseVersion(chainDb)
	var dbVer = "<nil>"
	if bcVersion != nil {
		dbVer = fmt.Sprintf("%d", *bcVersion)
	}
	log.Info("Initialising Ethereum protocol", "versions", istanbul.ProtocolVersions, "network", config.NetworkId, "dbversion", dbVer)

	if !config.SkipBcVersionCheck {
		if bcVersion != nil && *bcVersion > core.BlockChainVersion {
			return nil, fmt.Errorf("database version is v%d, Geth %s only supports v%d", *bcVersion, params.VersionWithMeta, core.BlockChainVersion)
		} else if bcVersion == nil || *bcVersion < core.BlockChainVersion {
			log.Warn("Upgrade blockchain database version", "from", dbVer, "to", core.BlockChainVersion)
			rawdb.WriteDatabaseVersion(chainDb, core.BlockChainVersion)
		}
	}
	var (
		vmConfig = vm.Config{
			EnablePreimageRecording: config.EnablePreimageRecording,
			EWASMInterpreter:        config.EWASMInterpreter,
			EVMInterpreter:          config.EVMInterpreter,
		}
		cacheConfig = &core.CacheConfig{
			TrieCleanLimit:      config.TrieCleanCache,
			TrieCleanNoPrefetch: config.NoPrefetch,
			TrieDirtyLimit:      config.TrieDirtyCache,
			TrieDirtyDisabled:   config.NoPruning,
			TrieTimeLimit:       config.TrieTimeout,
		}
	)
	eth.blockchain, err = core.NewBlockChain(chainDb, cacheConfig, chainConfig, eth.engine, vmConfig, eth.shouldPreserve)
	if err != nil {
		return nil, err
	}
	// Rewind the chain in case of an incompatible config upgrade.
	if compat, ok := genesisErr.(*params.ConfigCompatError); ok {
		log.Warn("Rewinding chain to upgrade configuration", "err", compat)
		eth.blockchain.SetHead(compat.RewindTo)
		rawdb.WriteChainConfig(chainDb, genesisHash, chainConfig)
	}
	eth.bloomIndexer.Start(eth.blockchain)

	if config.TxPool.Journal != "" {
		config.TxPool.Journal = ctx.ResolvePath(config.TxPool.Journal)
	}

	// Set the blockchain for the EVMHandler singleton that geth can use to make calls to smart contracts.
	// Note that this should NOT be used when executing smart contract calls done via end user transactions.
	contract_comm.SetInternalEVMHandler(eth.blockchain)

	eth.txPool = core.NewTxPool(config.TxPool, chainConfig, eth.blockchain)

	// Permit the downloader to use the trie cache allowance during fast sync
	cacheLimit := cacheConfig.TrieCleanLimit + cacheConfig.TrieDirtyLimit
	checkpoint := config.Checkpoint
	if checkpoint == nil {
		checkpoint = params.TrustedCheckpoints[genesisHash]
	}
	if eth.protocolManager, err = NewProtocolManager(chainConfig, checkpoint, config.SyncMode, config.NetworkId, eth.eventMux, eth.txPool, eth.engine, eth.blockchain, chainDb, cacheLimit, config.Whitelist, ctx.Server, ctx.ProxyServer); err != nil {
		return nil, err
	}

	// If the engine is istanbul, then inject the blockchain
	if istanbul, isIstanbul := eth.engine.(*istanbulBackend.Backend); isIstanbul {
		istanbul.SetChain(
			eth.blockchain, eth.blockchain.CurrentBlock,
			func(hash common.Hash) (*state.StateDB, error) {
				stateRoot := eth.blockchain.GetHeaderByHash(hash).Root
				return eth.blockchain.StateAt(stateRoot)
			})

		chainHeadCh := make(chan core.ChainHeadEvent, 10)
		chainHeadSub := eth.blockchain.SubscribeChainHeadEvent(chainHeadCh)

		go func() {
			defer chainHeadSub.Unsubscribe()

			for {
				select {
				case chainHeadEvent := <-chainHeadCh:
					istanbul.NewChainHead(chainHeadEvent.Block)
				case err := <-chainHeadSub.Err():
					log.Error("Error in istanbul's subscription to the blockchain's chainhead event", "err", err)
					return
				}
			}
		}()
	}

	eth.miner = miner.New(eth, &config.Miner, chainConfig, eth.EventMux(), eth.engine, eth.isLocalBlock, &chainDb)
	eth.miner.SetExtra(makeExtraData(config.Miner.ExtraData))

	eth.APIBackend = &EthAPIBackend{ctx.ExtRPCEnabled(), eth}
	return eth, nil
}

func makeExtraData(extra []byte) []byte {
	if len(extra) == 0 {
		// create default extradata
		extra, _ = rlp.EncodeToBytes([]interface{}{
			uint(params.VersionMajor<<16 | params.VersionMinor<<8 | params.VersionPatch),
			"geth",
			runtime.Version(),
			runtime.GOOS,
		})
	}
	if uint64(len(extra)) > params.MaximumExtraDataSize {
		log.Warn("Miner extra data exceed limit", "extra", hexutil.Bytes(extra), "limit", params.MaximumExtraDataSize)
		extra = nil
	}
	return extra
}

// CreateConsensusEngine creates the required type of consensus engine instance for an Ethereum service
func CreateConsensusEngine(ctx *node.ServiceContext, chainConfig *params.ChainConfig, config *Config, notify []string, noverify bool, db ethdb.Database) consensus.Engine {
	if chainConfig.Faker {
		return mockEngine.NewFaker()
	}
	// If Istanbul is requested, set it up
	if chainConfig.Istanbul != nil {
		log.Debug("Setting up Istanbul consensus engine")
		if chainConfig.Istanbul.Epoch != 0 {
			config.Istanbul.Epoch = chainConfig.Istanbul.Epoch
		}
		if chainConfig.Istanbul.RequestTimeout != 0 {
			config.Istanbul.RequestTimeout = chainConfig.Istanbul.RequestTimeout
		}
		if chainConfig.Istanbul.BlockPeriod != 0 {
			config.Istanbul.BlockPeriod = chainConfig.Istanbul.BlockPeriod
		}
		if chainConfig.Istanbul.LookbackWindow != 0 {
			config.Istanbul.LookbackWindow = chainConfig.Istanbul.LookbackWindow
		}
		if chainConfig.Istanbul.LookbackWindow >= chainConfig.Istanbul.Epoch-1 {
			log.Crit("istanbul.lookbackwindow must be less than istanbul.epoch-1")
		}
		config.Istanbul.ProposerPolicy = istanbul.ProposerPolicy(chainConfig.Istanbul.ProposerPolicy)
		return istanbulBackend.New(&config.Istanbul, db)
	}
	log.Error(fmt.Sprintf("Only Istanbul Consensus is supported: %v", chainConfig))
	return nil
}

// APIs return the collection of RPC services the ethereum package offers.
// NOTE, some of these services probably need to be moved to somewhere else.
func (s *Ethereum) APIs() []rpc.API {
	apis := ethapi.GetAPIs(s.APIBackend)

	// Append any APIs exposed explicitly by the les server
	if s.lesServer != nil {
		apis = append(apis, s.lesServer.APIs()...)
	}

	// Append any APIs exposed explicitly by the consensus engine
	apis = append(apis, s.engine.APIs(s.BlockChain())...)

	// Append all the local APIs and return
	return append(apis, []rpc.API{
		{
			Namespace: "eth",
			Version:   "1.0",
			Service:   NewPublicEthereumAPI(s),
			Public:    true,
		}, {
			Namespace: "eth",
			Version:   "1.0",
			Service:   NewPublicMinerAPI(s),
			Public:    true,
		}, {
			Namespace: "eth",
			Version:   "1.0",
			Service:   downloader.NewPublicDownloaderAPI(s.protocolManager.downloader, s.eventMux),
			Public:    true,
		}, {
			Namespace: "miner",
			Version:   "1.0",
			Service:   NewPrivateMinerAPI(s),
			Public:    false,
		}, {
			Namespace: "eth",
			Version:   "1.0",
			Service:   filters.NewPublicFilterAPI(s.APIBackend, false),
			Public:    true,
		}, {
			Namespace: "admin",
			Version:   "1.0",
			Service:   NewPrivateAdminAPI(s),
		}, {
			Namespace: "debug",
			Version:   "1.0",
			Service:   NewPublicDebugAPI(s),
			Public:    true,
		}, {
			Namespace: "debug",
			Version:   "1.0",
			Service:   NewPrivateDebugAPI(s),
		}, {
			Namespace: "net",
			Version:   "1.0",
			Service:   s.netRPCService,
			Public:    true,
		},
	}...)
}

func (s *Ethereum) ResetWithGenesisBlock(gb *types.Block) {
	s.blockchain.ResetWithGenesisBlock(gb)
}

func (s *Ethereum) Validator() (val common.Address, err error) {
	s.lock.RLock()
	validator := s.validator
	s.lock.RUnlock()

	if validator != (common.Address{}) {
		return validator, nil
	}
	if wallets := s.AccountManager().Wallets(); len(wallets) > 0 {
		if accounts := wallets[0].Accounts(); len(accounts) > 0 {
			validator := accounts[0].Address

			s.lock.Lock()
			s.validator = validator
			s.lock.Unlock()

			log.Info("Validator automatically configured", "address", validator)
			return validator, nil
		}
	}
	return common.Address{}, fmt.Errorf("validator must be explicitly specified")
}

func (s *Ethereum) TxFeeRecipient() (common.Address, error) {
	s.lock.RLock()
	txFeeRecipient := s.txFeeRecipient
	s.lock.RUnlock()

	if txFeeRecipient != (common.Address{}) {
		return txFeeRecipient, nil
	}
	if wallets := s.AccountManager().Wallets(); len(wallets) > 0 {
		if accounts := wallets[0].Accounts(); len(accounts) > 0 {
			txFeeRecipient := accounts[0].Address

			s.lock.Lock()
			s.txFeeRecipient = txFeeRecipient
			s.lock.Unlock()

			log.Info("TxFeeRecipient automatically configured", "address", txFeeRecipient)
			return txFeeRecipient, nil
		}
	}
	return common.Address{}, fmt.Errorf("txFeeRecipient must be explicitly specified")
}

func (s *Ethereum) Etherbase() (common.Address, error) {
	return s.TxFeeRecipient()
}

func (s *Ethereum) BLSbase() (eb common.Address, err error) {
	s.lock.RLock()
	blsbase := s.blsbase
	s.lock.RUnlock()

	if blsbase != (common.Address{}) {
		return blsbase, nil
	}

	return s.Validator()
}

// isLocalBlock checks whether the specified block is mined
// by local miner accounts.
//
// We regard two types of accounts as local miner account: the validator
// address and accounts specified via `txpool.locals` flag.
func (s *Ethereum) isLocalBlock(block *types.Block) bool {
	author, err := s.engine.Author(block.Header())
	if err != nil {
		log.Warn("Failed to retrieve block author", "number", block.NumberU64(), "hash", block.Hash(), "err", err)
		return false
	}
	// Check whether the given address is configured validator.
	s.lock.RLock()
	validator := s.validator
	s.lock.RUnlock()
	if author == validator {
		return true
	}
	// Check whether the given address is specified by `txpool.local`
	// CLI flag.
	for _, account := range s.config.TxPool.Locals {
		if account == author {
			return true
		}
	}
	return false
}

// shouldPreserve checks whether we should preserve the given block
// during the chain reorg depending on whether the author of block
// is a local account.
func (s *Ethereum) shouldPreserve(block *types.Block) bool {
	return s.isLocalBlock(block)
}

// SetValidator sets the address to sign consensus messages.
func (s *Ethereum) SetValidator(validator common.Address) {
	s.lock.Lock()
	s.validator = validator
	s.lock.Unlock()

	s.miner.SetValidator(validator)
}

// SetTxFeeRecipient sets the mining reward address.
func (s *Ethereum) SetTxFeeRecipient(txFeeRecipient common.Address) {
	s.lock.Lock()
	s.txFeeRecipient = txFeeRecipient
	s.lock.Unlock()

	s.miner.SetTxFeeRecipient(txFeeRecipient)
}

// StartMining starts the miner with the given number of CPU threads. If mining
// is already running, this method adjust the number of threads allowed to use
// and updates the minimum price required by the transaction pool.
func (s *Ethereum) StartMining(threads int) error {
	// Stop any wait attempt in progress
	s.lock.Lock()
	if s.waitToChange {
		s.waitToChange = false
		close(s.quitWait)
	}
	s.lock.Unlock()
	// Update the thread count within the consensus engine
	type threaded interface {
		SetThreads(threads int)
	}
	if th, ok := s.engine.(threaded); ok {
		log.Info("Updated mining threads", "threads", threads)
		if threads == 0 {
			threads = -1 // Disable the miner from within
		}
		th.SetThreads(threads)
	}
	// If the miner was not running, initialize it
	if !s.IsMining() {
		// Propagate the initial price point to the transaction pool
		s.lock.RLock()
		price := s.gasPrice
		s.lock.RUnlock()
		s.txPool.SetGasPrice(price)

		// Configure the local mining address
		validator, err := s.Validator()
		if err != nil {
			log.Error("Cannot start mining without validator", "err", err)
			return fmt.Errorf("validator missing: %v", err)
		}

		txFeeRecipient, err := s.TxFeeRecipient()
		if err != nil {
			log.Error("Cannot start mining without txFeeRecipient", "err", err)
			return fmt.Errorf("txFeeRecipient missing: %v", err)
		}

		blsbase, err := s.BLSbase()
		if err != nil {
			log.Error("Cannot start mining without blsbase", "err", err)
			return fmt.Errorf("blsbase missing: %v", err)
		}

		if istanbul, isIstanbul := s.engine.(*istanbulBackend.Backend); isIstanbul {
			valAccount := accounts.Account{Address: validator}
			wallet, err := s.accountManager.Find(valAccount)
			if wallet == nil || err != nil {
				log.Error("Validator account unavailable locally", "err", err)
				return fmt.Errorf("signer missing: %v", err)
			}
			publicKey, err := wallet.GetPublicKey(valAccount)
			if err != nil {
				return fmt.Errorf("ECDSA public key missing: %v", err)
			}
			blswallet, err := s.accountManager.Find(accounts.Account{Address: blsbase})
			if blswallet == nil || err != nil {
				log.Error("BLSbase account unavailable locally", "err", err)
				return fmt.Errorf("BLS signer missing: %v", err)
			}
			istanbul.Authorize(validator, blsbase, publicKey, wallet.Decrypt, wallet.SignData, blswallet.SignBLS)

			if istanbul.IsProxiedValidator() {
				if err := istanbul.StartProxiedValidatorEngine(); err != nil {
					log.Error("Error in starting proxied validator engine", "err", err)
					return err
				}
			}
		}

		// If mining is started, we can disable the transaction rejection mechanism
		// introduced to speed sync times.
		atomic.StoreUint32(&s.protocolManager.acceptTxs, 1)

		go s.miner.Start(validator, txFeeRecipient)
	}
	return nil
}

// StopMining terminates the miner, both at the consensus engine level as well as
// at the block creation level.
func (s *Ethereum) StopMining() {
	// Stop any wait attempt in progress
	s.lock.Lock()
	if s.waitToChange {
		s.waitToChange = false
		close(s.quitWait)
	}
	s.lock.Unlock()
	// Update the thread count within the consensus engine
	type threaded interface {
		SetThreads(threads int)
	}
	if th, ok := s.engine.(threaded); ok {
		th.SetThreads(-1)
	}
	// Stop the block creating itself
	s.miner.Stop()

	// Stop the proxied validator engine
	if istanbul, isIstanbul := s.engine.(*istanbulBackend.Backend); isIstanbul {
		if istanbul.IsProxiedValidator() {
			if err := istanbul.StopProxiedValidatorEngine(); err != nil {
				log.Warn("Error in stopping proxied validator engine", "err", err)
			}
		}
	}
}

// StartMiningAtBlock starts the miner with the given number of CPU threads
// at the given block. If mining is started, this does nothing. If a previous
// Start/StopAtBlock has been called, this takes priority
func (s *Ethereum) StartMiningAtBlock(threads, blockNumber int) {
	// Stop any wait attempt in progress
	s.lock.Lock()
	defer s.lock.Unlock()

	if s.waitToChange {
		close(s.quitWait)
	}
	s.quitWait = make(chan struct{})
	s.waitToChange = true
	s.changeToStart = true
	s.changeBlock = blockNumber

	chainHeadCh := make(chan core.ChainHeadEvent, 10)
	chainHeadSub := s.blockchain.SubscribeChainHeadEvent(chainHeadCh)

	go func() {
		defer chainHeadSub.Unsubscribe()
		for {
			select {
			case <-s.quitWait:
				return
			case chainHeadEvent := <-chainHeadCh:
				if chainHeadEvent.Block.NumberU64() == uint64(blockNumber) {
					s.StartMining(threads)
				}
				return
			case err := <-chainHeadSub.Err():
				log.Error("Error in StartMiningAtBlock subscription to the blockchain's chainhead event", "err", err)
			}
			return
		}
	}()
}

// StopMiningAtBlock stops the miner at the given block.
// If mining is started, this does nothing. If a previous
// Start/StopAtBlock has been called, this takes priority
func (s *Ethereum) StopMiningAtBlock(threads, blockNumber int) {
	// TODO: return error if not mining
	// Stop any wait attempt in progress
	s.lock.Lock()
	defer s.lock.Unlock()

	if s.waitToChange {
		close(s.quitWait)
	}
	s.quitWait = make(chan struct{})
	s.waitToChange = true
	s.changeToStart = false
	s.changeBlock = blockNumber

	chainHeadCh := make(chan core.ChainHeadEvent, 10)
	chainHeadSub := s.blockchain.SubscribeChainHeadEvent(chainHeadCh)

	go func() {
		defer chainHeadSub.Unsubscribe()
		for {
			select {
			case <-s.quitWait:
				return // cancelled
			case chainHeadEvent := <-chainHeadCh:
				if chainHeadEvent.Block.NumberU64() == uint64(blockNumber) {
					s.StopMining()
					return
				}
			case err := <-chainHeadSub.Err():
				log.Error("Error in StartMiningAtBlock subscription to the blockchain's chainhead event", "err", err)
				return
			}
		}
	}()
}

<<<<<<< HEAD
func (s *Ethereum) StartProxyEngine() error {
	if istanbul, ok := s.engine.(consensus.Istanbul); ok {
		if istanbul.IsProxy() {
			return istanbul.StartProxyEngine()
		} else {
			return proxy.ErrNodeNotProxy
		}
=======
func (s *Ethereum) startAnnounce() error {
	if istanbul, ok := s.engine.(consensus.Istanbul); ok {
		return istanbul.StartAnnouncing()
>>>>>>> d41880cc
	}
	return nil
}

func (s *Ethereum) StartProxiedValidatorEngine() error {
	if istanbul, ok := s.engine.(consensus.Istanbul); ok {
		if istanbul.IsProxiedValidator() {
			return istanbul.StartProxiedValidatorEngine()
		} else {
			return proxy.ErrNodeNotProxiedValidator
		}
	}
	return nil
}

<<<<<<< HEAD
func (s *Ethereum) StopProxyEngine() error {
	if istanbul, ok := s.engine.(consensus.Istanbul); ok {
		if istanbul.IsProxy() {
			return istanbul.StopProxyEngine()
		} else {
			return proxy.ErrNodeNotProxy
		}
=======
func (s *Ethereum) stopAnnounce() error {
	if istanbul, ok := s.engine.(consensus.Istanbul); ok {
		return istanbul.StopAnnouncing()
>>>>>>> d41880cc
	}
	return nil
}

func (s *Ethereum) StopProxiedValidatorEngine() error {
	if istanbul, ok := s.engine.(consensus.Istanbul); ok {
		if istanbul.IsProxiedValidator() {
			return istanbul.StopProxiedValidatorEngine()
		} else {
			return proxy.ErrNodeNotProxiedValidator
		}
	}
	return nil
}

func (s *Ethereum) IsMining() bool      { return s.miner.Mining() }
func (s *Ethereum) Miner() *miner.Miner { return s.miner }

func (s *Ethereum) AccountManager() *accounts.Manager   { return s.accountManager }
func (s *Ethereum) BlockChain() *core.BlockChain        { return s.blockchain }
func (s *Ethereum) Config() *Config                     { return s.config }
func (s *Ethereum) TxPool() *core.TxPool                { return s.txPool }
func (s *Ethereum) EventMux() *event.TypeMux            { return s.eventMux }
func (s *Ethereum) Engine() consensus.Engine            { return s.engine }
func (s *Ethereum) ChainDb() ethdb.Database             { return s.chainDb }
func (s *Ethereum) IsListening() bool                   { return true } // Always listening
func (s *Ethereum) EthVersion() int                     { return int(istanbul.ProtocolVersions[0]) }
func (s *Ethereum) NetVersion() uint64                  { return s.networkID }
func (s *Ethereum) Downloader() *downloader.Downloader  { return s.protocolManager.downloader }
func (s *Ethereum) GatewayFeeRecipient() common.Address { return common.Address{} } // Full-nodes do not make use of gateway fee.
func (s *Ethereum) GatewayFee() *big.Int                { return common.Big0 }
func (s *Ethereum) Synced() bool                        { return atomic.LoadUint32(&s.protocolManager.acceptTxs) == 1 }
func (s *Ethereum) ArchiveMode() bool                   { return s.config.NoPruning }

// Protocols implements node.Service, returning all the currently configured
// network protocols to start.
func (s *Ethereum) Protocols() []p2p.Protocol {
	protos := make([]p2p.Protocol, len(istanbul.ProtocolVersions))
	for i, vsn := range istanbul.ProtocolVersions {
		protos[i] = s.protocolManager.makeProtocol(vsn, i == 0)
		protos[i].Attributes = []enr.Entry{s.currentEthEntry()}
	}
	if s.lesServer != nil {
		protos = append(protos, s.lesServer.Protocols()...)
	}
	return protos
}

// Start implements node.Service, starting all internal goroutines needed by the
// Ethereum protocol implementation.
func (s *Ethereum) Start(srvr *p2p.Server) error {
	s.startEthEntryUpdate(srvr.LocalNode())

	// Start the bloom bits servicing goroutines
	s.startBloomHandlers(params.BloomBitsBlocks)

	// Start the RPC service
	s.netRPCService = ethapi.NewPublicNetAPI(srvr, s.NetVersion())

	// Figure out a max peers count based on the server limits
	maxPeers := srvr.MaxPeers
	if s.config.LightServ > 0 {
		if s.config.LightPeers != 0 && s.config.LightPeers >= srvr.MaxPeers {
			return fmt.Errorf("invalid peer config: light peer count (%d) >= total peer count (%d)", s.config.LightPeers, srvr.MaxPeers)
		}
		maxPeers -= s.config.LightPeers
	}
	// Start the networking layer and the light server if requested
	s.protocolManager.Start(maxPeers)
	if s.lesServer != nil {
		s.lesServer.Start(srvr)
	}

	if err := s.startAnnounce(); err != nil {
		return err
	}

	return nil
}

// Stop implements node.Service, terminating all internal goroutines used by the
// Ethereum protocol.
func (s *Ethereum) Stop() error {
	s.bloomIndexer.Close()
	s.blockchain.Stop()
	s.engine.Close()
	s.protocolManager.Stop()
	if s.lesServer != nil {
		s.lesServer.Stop()
	}
	s.StopProxiedValidatorEngine()
	s.stopAnnounce()
	s.StopProxyEngine()
	s.txPool.Stop()
	s.miner.Stop()
	s.eventMux.Stop()

	s.chainDb.Close()
	close(s.shutdownChan)
	return nil
}<|MERGE_RESOLUTION|>--- conflicted
+++ resolved
@@ -563,13 +563,6 @@
 				return fmt.Errorf("BLS signer missing: %v", err)
 			}
 			istanbul.Authorize(validator, blsbase, publicKey, wallet.Decrypt, wallet.SignData, blswallet.SignBLS)
-
-			if istanbul.IsProxiedValidator() {
-				if err := istanbul.StartProxiedValidatorEngine(); err != nil {
-					log.Error("Error in starting proxied validator engine", "err", err)
-					return err
-				}
-			}
 		}
 
 		// If mining is started, we can disable the transaction rejection mechanism
@@ -600,15 +593,6 @@
 	}
 	// Stop the block creating itself
 	s.miner.Stop()
-
-	// Stop the proxied validator engine
-	if istanbul, isIstanbul := s.engine.(*istanbulBackend.Backend); isIstanbul {
-		if istanbul.IsProxiedValidator() {
-			if err := istanbul.StopProxiedValidatorEngine(); err != nil {
-				log.Warn("Error in stopping proxied validator engine", "err", err)
-			}
-		}
-	}
 }
 
 // StartMiningAtBlock starts the miner with the given number of CPU threads
@@ -688,7 +672,22 @@
 	}()
 }
 
-<<<<<<< HEAD
+func (s *Ethereum) startAnnounce() error {
+	if istanbul, ok := s.engine.(consensus.Istanbul); ok {
+		return istanbul.StartAnnouncing()
+	}
+
+	return nil
+}
+
+func (s *Ethereum) stopAnnounce() error {
+	if istanbul, ok := s.engine.(consensus.Istanbul); ok {
+		return istanbul.StopAnnouncing()
+	}
+
+	return nil
+}
+
 func (s *Ethereum) StartProxyEngine() error {
 	if istanbul, ok := s.engine.(consensus.Istanbul); ok {
 		if istanbul.IsProxy() {
@@ -696,11 +695,6 @@
 		} else {
 			return proxy.ErrNodeNotProxy
 		}
-=======
-func (s *Ethereum) startAnnounce() error {
-	if istanbul, ok := s.engine.(consensus.Istanbul); ok {
-		return istanbul.StartAnnouncing()
->>>>>>> d41880cc
 	}
 	return nil
 }
@@ -716,7 +710,6 @@
 	return nil
 }
 
-<<<<<<< HEAD
 func (s *Ethereum) StopProxyEngine() error {
 	if istanbul, ok := s.engine.(consensus.Istanbul); ok {
 		if istanbul.IsProxy() {
@@ -724,11 +717,6 @@
 		} else {
 			return proxy.ErrNodeNotProxy
 		}
-=======
-func (s *Ethereum) stopAnnounce() error {
-	if istanbul, ok := s.engine.(consensus.Istanbul); ok {
-		return istanbul.StopAnnouncing()
->>>>>>> d41880cc
 	}
 	return nil
 }
