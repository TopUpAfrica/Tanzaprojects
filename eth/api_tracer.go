--- conflicted
+++ resolved
@@ -806,11 +806,7 @@
 	for idx, tx := range block.Transactions() {
 		// Assemble the transaction call message and return if the requested offset
 		msg, _ := tx.AsMessage(signer)
-<<<<<<< HEAD
-		context := core.NewEVMContext(msg, block.Header(), api.eth.blockchain, nil)
-=======
-		ctx := vm.NewEVMContext(msg, block.Header(), api.eth.blockchain, nil)
->>>>>>> a90c7a46
+		context := vm.NewEVMContext(msg, block.Header(), api.eth.blockchain, nil)
 		if idx == txIndex {
 			return msg, context, statedb, nil
 		}
