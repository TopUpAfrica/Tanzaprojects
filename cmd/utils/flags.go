// Copyright 2015 The go-ethereum Authors
// This file is part of go-ethereum.
//
// go-ethereum is free software: you can redistribute it and/or modify
// it under the terms of the GNU General Public License as published by
// the Free Software Foundation, either version 3 of the License, or
// (at your option) any later version.
//
// go-ethereum is distributed in the hope that it will be useful,
// but WITHOUT ANY WARRANTY; without even the implied warranty of
// MERCHANTABILITY or FITNESS FOR A PARTICULAR PURPOSE. See the
// GNU General Public License for more details.
//
// You should have received a copy of the GNU General Public License
// along with go-ethereum. If not, see <http://www.gnu.org/licenses/>.

// Package utils contains internal helper functions for go-ethereum commands.
package utils

import (
	"crypto/ecdsa"
	"errors"
	"fmt"
	"io"
	"io/ioutil"
	"math/big"
	"os"
	"path/filepath"
	"strconv"
	"strings"
	"text/tabwriter"
	"text/template"
	"time"

	"github.com/ethereum/go-ethereum/accounts"
	"github.com/ethereum/go-ethereum/accounts/keystore"
	"github.com/ethereum/go-ethereum/common"
	"github.com/ethereum/go-ethereum/common/fdlimit"
	"github.com/ethereum/go-ethereum/consensus"
	"github.com/ethereum/go-ethereum/consensus/clique"
	"github.com/ethereum/go-ethereum/consensus/ethash"
	"github.com/ethereum/go-ethereum/core"
	"github.com/ethereum/go-ethereum/core/vm"
	"github.com/ethereum/go-ethereum/crypto"
	"github.com/ethereum/go-ethereum/dashboard"
	"github.com/ethereum/go-ethereum/eth"
	"github.com/ethereum/go-ethereum/eth/downloader"
	"github.com/ethereum/go-ethereum/ethdb"
	"github.com/ethereum/go-ethereum/ethstats"
	"github.com/ethereum/go-ethereum/graphql"
	"github.com/ethereum/go-ethereum/les"
	"github.com/ethereum/go-ethereum/log"
	"github.com/ethereum/go-ethereum/metrics"
	"github.com/ethereum/go-ethereum/metrics/influxdb"
	"github.com/ethereum/go-ethereum/miner"
	"github.com/ethereum/go-ethereum/node"
	"github.com/ethereum/go-ethereum/p2p"
	"github.com/ethereum/go-ethereum/p2p/discv5"
	"github.com/ethereum/go-ethereum/p2p/enode"
	"github.com/ethereum/go-ethereum/p2p/nat"
	"github.com/ethereum/go-ethereum/p2p/netutil"
	"github.com/ethereum/go-ethereum/params"
	"github.com/ethereum/go-ethereum/rpc"
	whisper "github.com/ethereum/go-ethereum/whisper/whisperv6"
	pcsclite "github.com/gballet/go-libpcsclite"
	cli "gopkg.in/urfave/cli.v1"
)

var (
	CommandHelpTemplate = `{{.cmd.Name}}{{if .cmd.Subcommands}} command{{end}}{{if .cmd.Flags}} [command options]{{end}} [arguments...]
{{if .cmd.Description}}{{.cmd.Description}}
{{end}}{{if .cmd.Subcommands}}
SUBCOMMANDS:
	{{range .cmd.Subcommands}}{{.Name}}{{with .ShortName}}, {{.}}{{end}}{{ "\t" }}{{.Usage}}
	{{end}}{{end}}{{if .categorizedFlags}}
{{range $idx, $categorized := .categorizedFlags}}{{$categorized.Name}} OPTIONS:
{{range $categorized.Flags}}{{"\t"}}{{.}}
{{end}}
{{end}}{{end}}`
)

func init() {
	cli.AppHelpTemplate = `{{.Name}} {{if .Flags}}[global options] {{end}}command{{if .Flags}} [command options]{{end}} [arguments...]

VERSION:
   {{.Version}}

COMMANDS:
   {{range .Commands}}{{.Name}}{{with .ShortName}}, {{.}}{{end}}{{ "\t" }}{{.Usage}}
   {{end}}{{if .Flags}}
GLOBAL OPTIONS:
   {{range .Flags}}{{.}}
   {{end}}{{end}}
`
	cli.CommandHelpTemplate = CommandHelpTemplate
	cli.HelpPrinter = printHelp
}

// NewApp creates an app with sane defaults.
func NewApp(gitCommit, gitDate, usage string) *cli.App {
	app := cli.NewApp()
	app.Name = filepath.Base(os.Args[0])
	app.Author = ""
	app.Email = ""
	app.Version = params.VersionWithCommit(gitCommit, gitDate)
	app.Usage = usage
	return app
}

func printHelp(out io.Writer, templ string, data interface{}) {
	funcMap := template.FuncMap{"join": strings.Join}
	t := template.Must(template.New("help").Funcs(funcMap).Parse(templ))
	w := tabwriter.NewWriter(out, 38, 8, 2, ' ', 0)
	err := t.Execute(w, data)
	if err != nil {
		panic(err)
	}
	w.Flush()
}

// These are all the command line flags we support.
// If you add to this list, please remember to include the
// flag in the appropriate command definition.
//
// The flags are defined here so their names and help texts
// are the same for all commands.

var (
	// General settings
	DataDirFlag = DirectoryFlag{
		Name:  "datadir",
		Usage: "Data directory for the databases and keystore",
		Value: DirectoryString(node.DefaultDataDir()),
	}
	AncientFlag = DirectoryFlag{
		Name:  "datadir.ancient",
		Usage: "Data directory for ancient chain segments (default = inside chaindata)",
	}
	KeyStoreDirFlag = DirectoryFlag{
		Name:  "keystore",
		Usage: "Directory for the keystore (default = inside the datadir)",
	}
	NoUSBFlag = cli.BoolFlag{
		Name:  "nousb",
		Usage: "Disables monitoring for and managing USB hardware wallets",
	}
	SmartCardDaemonPathFlag = cli.StringFlag{
		Name:  "pcscdpath",
		Usage: "Path to the smartcard daemon (pcscd) socket file",
		Value: pcsclite.PCSCDSockName,
	}
	NetworkIdFlag = cli.Uint64Flag{
		Name:  "networkid",
		Usage: "Network identifier (integer, 1=Frontier, 2=Morden (disused), 3=Ropsten, 4=Rinkeby, 5=Ottoman)",
		Value: eth.DefaultConfig.NetworkId,
	}
	TestnetFlag = cli.BoolFlag{
		Name:  "testnet",
		Usage: "Ropsten network: pre-configured proof-of-work test network",
	}
	RinkebyFlag = cli.BoolFlag{
		Name:  "rinkeby",
		Usage: "Rinkeby network: pre-configured proof-of-authority test network",
	}
	GoerliFlag = cli.BoolFlag{
		Name:  "goerli",
		Usage: "Görli network: pre-configured proof-of-authority test network",
	}
	DeveloperFlag = cli.BoolFlag{
		Name:  "dev",
		Usage: "Ephemeral proof-of-authority network with a pre-funded developer account, mining enabled",
	}
	OttomanFlag = cli.BoolFlag{
		Name:  "ottoman",
		Usage: "Ottoman network: pre-configured istanbul bft test network",
	}
	DeveloperPeriodFlag = cli.IntFlag{
		Name:  "dev.period",
		Usage: "Block period to use in developer mode (0 = mine only if transaction pending)",
	}
	IdentityFlag = cli.StringFlag{
		Name:  "identity",
		Usage: "Custom node name",
	}
	DocRootFlag = DirectoryFlag{
		Name:  "docroot",
		Usage: "Document Root for HTTPClient file scheme",
		Value: DirectoryString(homeDir()),
	}
	ExitWhenSyncedFlag = cli.BoolFlag{
		Name:  "exitwhensynced",
		Usage: "Exits after block synchronisation completes",
	}
	IterativeOutputFlag = cli.BoolFlag{
		Name:  "iterative",
		Usage: "Print streaming JSON iteratively, delimited by newlines",
	}
	ExcludeStorageFlag = cli.BoolFlag{
		Name:  "nostorage",
		Usage: "Exclude storage entries (save db lookups)",
	}
	IncludeIncompletesFlag = cli.BoolFlag{
		Name:  "incompletes",
		Usage: "Include accounts for which we don't have the address (missing preimage)",
	}
	ExcludeCodeFlag = cli.BoolFlag{
		Name:  "nocode",
		Usage: "Exclude contract code (save db lookups)",
	}
	defaultSyncMode = eth.DefaultConfig.SyncMode
	SyncModeFlag    = TextMarshalerFlag{
		Name:  "syncmode",
		Usage: `Blockchain sync mode ("fast", "full", "light", or "lightest")`,
		Value: &defaultSyncMode,
	}
	GCModeFlag = cli.StringFlag{
		Name:  "gcmode",
		Usage: `Blockchain garbage collection mode ("full", "archive")`,
		Value: "full",
	}
	LightKDFFlag = cli.BoolFlag{
		Name:  "lightkdf",
		Usage: "Reduce key-derivation RAM & CPU usage at some expense of KDF strength",
	}
	WhitelistFlag = cli.StringFlag{
		Name:  "whitelist",
		Usage: "Comma separated block number-to-hash mappings to enforce (<number>=<hash>)",
	}
<<<<<<< HEAD
	EtherbaseFlag = cli.StringFlag{
		Name:  "etherbase",
		Usage: "Public address for transaction broadcasting and block mining rewards (default = first account)",
		Value: "0",
	}
	BLSbaseFlag = cli.StringFlag{
		Name:  "blsbase",
		Usage: "Public address for block mining BLS signatures (default = first account created)",
		Value: "0",
=======
	OverrideIstanbulFlag = cli.Uint64Flag{
		Name:  "override.istanbul",
		Usage: "Manually specify Istanbul fork-block, overriding the bundled setting",
>>>>>>> a1c09b93
	}
	// Light server and client settings
	LightLegacyServFlag = cli.IntFlag{ // Deprecated in favor of light.serve, remove in 2021
		Name:  "lightserv",
		Usage: "Maximum percentage of time allowed for serving LES requests (deprecated, use --light.serve)",
		Value: eth.DefaultConfig.LightServ,
	}
	LightServeFlag = cli.IntFlag{
		Name:  "light.serve",
		Usage: "Maximum percentage of time allowed for serving LES requests (multi-threaded processing allows values over 100)",
		Value: eth.DefaultConfig.LightServ,
	}
	LightIngressFlag = cli.IntFlag{
		Name:  "light.ingress",
		Usage: "Incoming bandwidth limit for serving light clients (kilobytes/sec, 0 = unlimited)",
		Value: eth.DefaultConfig.LightIngress,
	}
	LightEgressFlag = cli.IntFlag{
		Name:  "light.egress",
		Usage: "Outgoing bandwidth limit for serving light clients (kilobytes/sec, 0 = unlimited)",
		Value: eth.DefaultConfig.LightEgress,
	}
	LightLegacyPeersFlag = cli.IntFlag{ // Deprecated in favor of light.maxpeers, remove in 2021
		Name:  "lightpeers",
		Usage: "Maximum number of light clients to serve, or light servers to attach to  (deprecated, use --light.maxpeers)",
		Value: eth.DefaultConfig.LightPeers,
	}
	LightMaxPeersFlag = cli.IntFlag{
		Name:  "light.maxpeers",
		Usage: "Maximum number of light clients to serve, or light servers to attach to",
		Value: eth.DefaultConfig.LightPeers,
	}
	UltraLightServersFlag = cli.StringFlag{
		Name:  "ulc.servers",
		Usage: "List of trusted ultra-light servers",
		Value: strings.Join(eth.DefaultConfig.UltraLightServers, ","),
	}
	UltraLightFractionFlag = cli.IntFlag{
		Name:  "ulc.fraction",
		Usage: "Minimum % of trusted ultra-light servers required to announce a new head",
		Value: eth.DefaultConfig.UltraLightFraction,
	}
	UltraLightOnlyAnnounceFlag = cli.BoolFlag{
		Name:  "ulc.onlyannounce",
		Usage: "Ultra light server sends announcements only",
	}
	// Dashboard settings
	DashboardEnabledFlag = cli.BoolFlag{
		Name:  "dashboard",
		Usage: "Enable the dashboard",
	}
	DashboardAddrFlag = cli.StringFlag{
		Name:  "dashboard.addr",
		Usage: "Dashboard listening interface",
		Value: dashboard.DefaultConfig.Host,
	}
	DashboardPortFlag = cli.IntFlag{
		Name:  "dashboard.host",
		Usage: "Dashboard listening port",
		Value: dashboard.DefaultConfig.Port,
	}
	DashboardRefreshFlag = cli.DurationFlag{
		Name:  "dashboard.refresh",
		Usage: "Dashboard metrics collection refresh rate",
		Value: dashboard.DefaultConfig.Refresh,
	}
	// Ethash settings
	EthashCacheDirFlag = DirectoryFlag{
		Name:  "ethash.cachedir",
		Usage: "Directory to store the ethash verification caches (default = inside the datadir)",
	}
	EthashCachesInMemoryFlag = cli.IntFlag{
		Name:  "ethash.cachesinmem",
		Usage: "Number of recent ethash caches to keep in memory (16MB each)",
		Value: eth.DefaultConfig.Ethash.CachesInMem,
	}
	EthashCachesOnDiskFlag = cli.IntFlag{
		Name:  "ethash.cachesondisk",
		Usage: "Number of recent ethash caches to keep on disk (16MB each)",
		Value: eth.DefaultConfig.Ethash.CachesOnDisk,
	}
	EthashDatasetDirFlag = DirectoryFlag{
		Name:  "ethash.dagdir",
		Usage: "Directory to store the ethash mining DAGs",
		Value: DirectoryString(eth.DefaultConfig.Ethash.DatasetDir),
	}
	EthashDatasetsInMemoryFlag = cli.IntFlag{
		Name:  "ethash.dagsinmem",
		Usage: "Number of recent ethash mining DAGs to keep in memory (1+GB each)",
		Value: eth.DefaultConfig.Ethash.DatasetsInMem,
	}
	EthashDatasetsOnDiskFlag = cli.IntFlag{
		Name:  "ethash.dagsondisk",
		Usage: "Number of recent ethash mining DAGs to keep on disk (1+GB each)",
		Value: eth.DefaultConfig.Ethash.DatasetsOnDisk,
	}
	// Transaction pool settings
	TxPoolLocalsFlag = cli.StringFlag{
		Name:  "txpool.locals",
		Usage: "Comma separated accounts to treat as locals (no flush, priority inclusion)",
	}
	TxPoolNoLocalsFlag = cli.BoolFlag{
		Name:  "txpool.nolocals",
		Usage: "Disables price exemptions for locally submitted transactions",
	}
	TxPoolJournalFlag = cli.StringFlag{
		Name:  "txpool.journal",
		Usage: "Disk journal for local transaction to survive node restarts",
		Value: core.DefaultTxPoolConfig.Journal,
	}
	TxPoolRejournalFlag = cli.DurationFlag{
		Name:  "txpool.rejournal",
		Usage: "Time interval to regenerate the local transaction journal",
		Value: core.DefaultTxPoolConfig.Rejournal,
	}
	TxPoolPriceLimitFlag = cli.Uint64Flag{
		Name:  "txpool.pricelimit",
		Usage: "Minimum gas price limit to enforce for acceptance into the pool",
		Value: eth.DefaultConfig.TxPool.PriceLimit,
	}
	TxPoolPriceBumpFlag = cli.Uint64Flag{
		Name:  "txpool.pricebump",
		Usage: "Price bump percentage to replace an already existing transaction",
		Value: eth.DefaultConfig.TxPool.PriceBump,
	}
	TxPoolAccountSlotsFlag = cli.Uint64Flag{
		Name:  "txpool.accountslots",
		Usage: "Minimum number of executable transaction slots guaranteed per account",
		Value: eth.DefaultConfig.TxPool.AccountSlots,
	}
	TxPoolGlobalSlotsFlag = cli.Uint64Flag{
		Name:  "txpool.globalslots",
		Usage: "Maximum number of executable transaction slots for all accounts",
		Value: eth.DefaultConfig.TxPool.GlobalSlots,
	}
	TxPoolAccountQueueFlag = cli.Uint64Flag{
		Name:  "txpool.accountqueue",
		Usage: "Maximum number of non-executable transaction slots permitted per account",
		Value: eth.DefaultConfig.TxPool.AccountQueue,
	}
	TxPoolGlobalQueueFlag = cli.Uint64Flag{
		Name:  "txpool.globalqueue",
		Usage: "Maximum number of non-executable transaction slots for all accounts",
		Value: eth.DefaultConfig.TxPool.GlobalQueue,
	}
	TxPoolLifetimeFlag = cli.DurationFlag{
		Name:  "txpool.lifetime",
		Usage: "Maximum amount of time non-executable transaction are queued",
		Value: eth.DefaultConfig.TxPool.Lifetime,
	}
	// Performance tuning settings
	CacheFlag = cli.IntFlag{
		Name:  "cache",
		Usage: "Megabytes of memory allocated to internal caching (default = 4096 mainnet full node, 128 light mode)",
		Value: 1024,
	}
	CacheDatabaseFlag = cli.IntFlag{
		Name:  "cache.database",
		Usage: "Percentage of cache memory allowance to use for database io",
		Value: 50,
	}
	CacheTrieFlag = cli.IntFlag{
		Name:  "cache.trie",
		Usage: "Percentage of cache memory allowance to use for trie caching (default = 25% full mode, 50% archive mode)",
		Value: 25,
	}
	CacheGCFlag = cli.IntFlag{
		Name:  "cache.gc",
		Usage: "Percentage of cache memory allowance to use for trie pruning (default = 25% full mode, 0% archive mode)",
		Value: 25,
	}
	CacheNoPrefetchFlag = cli.BoolFlag{
		Name:  "cache.noprefetch",
		Usage: "Disable heuristic state prefetch during block import (less CPU and disk IO, more time waiting for data)",
	}
	// Miner settings
	MiningEnabledFlag = cli.BoolFlag{
		Name:  "mine",
		Usage: "Enable mining",
	}
	MinerThreadsFlag = cli.IntFlag{
		Name:  "miner.threads",
		Usage: "Number of CPU threads to use for mining",
		Value: 0,
	}
	MinerLegacyThreadsFlag = cli.IntFlag{
		Name:  "minerthreads",
		Usage: "Number of CPU threads to use for mining (deprecated, use --miner.threads)",
		Value: 0,
	}
	MinerNotifyFlag = cli.StringFlag{
		Name:  "miner.notify",
		Usage: "Comma separated HTTP URL list to notify of new work packages",
	}
	MinerGasTargetFlag = cli.Uint64Flag{
		Name:  "miner.gastarget",
		Usage: "Target gas floor for mined blocks",
		Value: eth.DefaultConfig.Miner.GasFloor,
	}
	MinerLegacyGasTargetFlag = cli.Uint64Flag{
		Name:  "targetgaslimit",
		Usage: "Target gas floor for mined blocks (deprecated, use --miner.gastarget)",
		Value: eth.DefaultConfig.Miner.GasFloor,
	}
	MinerGasLimitFlag = cli.Uint64Flag{
		Name:  "miner.gaslimit",
		Usage: "Target gas ceiling for mined blocks",
		Value: eth.DefaultConfig.Miner.GasCeil,
	}
	MinerGasPriceFlag = BigFlag{
		Name:  "miner.gasprice",
		Usage: "Minimum gas price for mining a transaction",
		Value: eth.DefaultConfig.Miner.GasPrice,
	}
	MinerLegacyGasPriceFlag = BigFlag{
		Name:  "gasprice",
		Usage: "Minimum gas price for mining a transaction (deprecated, use --miner.gasprice)",
		Value: eth.DefaultConfig.Miner.GasPrice,
	}
	MinerEtherbaseFlag = cli.StringFlag{
		Name:  "miner.etherbase",
		Usage: "Public address for block mining rewards (default = first account)",
		Value: "0",
	}
	MinerLegacyEtherbaseFlag = cli.StringFlag{
		Name:  "etherbase",
		Usage: "Public address for block mining rewards (default = first account, deprecated, use --miner.etherbase)",
		Value: "0",
	}
	MinerExtraDataFlag = cli.StringFlag{
		Name:  "miner.extradata",
		Usage: "Block extra data set by the miner (default = client version)",
	}
	MinerLegacyExtraDataFlag = cli.StringFlag{
		Name:  "extradata",
		Usage: "Block extra data set by the miner (default = client version, deprecated, use --miner.extradata)",
	}
	MinerRecommitIntervalFlag = cli.DurationFlag{
		Name:  "miner.recommit",
		Usage: "Time interval to recreate the block being mined",
		Value: eth.DefaultConfig.Miner.Recommit,
	}
	MinerNoVerfiyFlag = cli.BoolFlag{
		Name:  "miner.noverify",
		Usage: "Disable remote sealing verification",
	}
	MinerVerificationServiceFlag = cli.StringFlag{
		Name:  "miner.verificationpool",
		Usage: "URL to the verification service to be used by the miner to attest users' phone numbers",
		Value: eth.DefaultConfig.Miner.VerificationService,
	}
	// Account settings
	UnlockedAccountFlag = cli.StringFlag{
		Name:  "unlock",
		Usage: "Comma separated list of accounts to unlock",
		Value: "",
	}
	PasswordFileFlag = cli.StringFlag{
		Name:  "password",
		Usage: "Password file to use for non-interactive password input",
		Value: "",
	}
	ExternalSignerFlag = cli.StringFlag{
		Name:  "signer",
		Usage: "External signer (url or path to ipc file)",
		Value: "",
	}
	VMEnableDebugFlag = cli.BoolFlag{
		Name:  "vmdebug",
		Usage: "Record information useful for VM and contract debugging",
	}
	InsecureUnlockAllowedFlag = cli.BoolFlag{
		Name:  "allow-insecure-unlock",
		Usage: "Allow insecure account unlocking when account-related RPCs are exposed by http",
	}
	RPCGlobalGasCap = cli.Uint64Flag{
		Name:  "rpc.gascap",
		Usage: "Sets a cap on gas that can be used in eth_call/estimateGas",
	}
	// Logging and debug settings
	EthStatsURLFlag = cli.StringFlag{
		Name:  "ethstats",
		Usage: "Reporting URL of a ethstats service (nodename:secret@host:port)",
	}
	FakePoWFlag = cli.BoolFlag{
		Name:  "fakepow",
		Usage: "Disables proof-of-work verification",
	}
	NoCompactionFlag = cli.BoolFlag{
		Name:  "nocompaction",
		Usage: "Disables db compaction after import",
	}
	// RPC settings
	IPCDisabledFlag = cli.BoolFlag{
		Name:  "ipcdisable",
		Usage: "Disable the IPC-RPC server",
	}
	IPCPathFlag = DirectoryFlag{
		Name:  "ipcpath",
		Usage: "Filename for IPC socket/pipe within the datadir (explicit paths escape it)",
	}
	RPCEnabledFlag = cli.BoolFlag{
		Name:  "rpc",
		Usage: "Enable the HTTP-RPC server",
	}
	RPCListenAddrFlag = cli.StringFlag{
		Name:  "rpcaddr",
		Usage: "HTTP-RPC server listening interface",
		Value: node.DefaultHTTPHost,
	}
	RPCPortFlag = cli.IntFlag{
		Name:  "rpcport",
		Usage: "HTTP-RPC server listening port",
		Value: node.DefaultHTTPPort,
	}
	RPCCORSDomainFlag = cli.StringFlag{
		Name:  "rpccorsdomain",
		Usage: "Comma separated list of domains from which to accept cross origin requests (browser enforced)",
		Value: "",
	}
	RPCVirtualHostsFlag = cli.StringFlag{
		Name:  "rpcvhosts",
		Usage: "Comma separated list of virtual hostnames from which to accept requests (server enforced). Accepts '*' wildcard.",
		Value: strings.Join(node.DefaultConfig.HTTPVirtualHosts, ","),
	}
	RPCApiFlag = cli.StringFlag{
		Name:  "rpcapi",
		Usage: "API's offered over the HTTP-RPC interface",
		Value: "",
	}
	WSEnabledFlag = cli.BoolFlag{
		Name:  "ws",
		Usage: "Enable the WS-RPC server",
	}
	WSListenAddrFlag = cli.StringFlag{
		Name:  "wsaddr",
		Usage: "WS-RPC server listening interface",
		Value: node.DefaultWSHost,
	}
	WSPortFlag = cli.IntFlag{
		Name:  "wsport",
		Usage: "WS-RPC server listening port",
		Value: node.DefaultWSPort,
	}
	WSApiFlag = cli.StringFlag{
		Name:  "wsapi",
		Usage: "API's offered over the WS-RPC interface",
		Value: "",
	}
	WSAllowedOriginsFlag = cli.StringFlag{
		Name:  "wsorigins",
		Usage: "Origins from which to accept websockets requests",
		Value: "",
	}
	GraphQLEnabledFlag = cli.BoolFlag{
		Name:  "graphql",
		Usage: "Enable the GraphQL server",
	}
	GraphQLListenAddrFlag = cli.StringFlag{
		Name:  "graphql.addr",
		Usage: "GraphQL server listening interface",
		Value: node.DefaultGraphQLHost,
	}
	GraphQLPortFlag = cli.IntFlag{
		Name:  "graphql.port",
		Usage: "GraphQL server listening port",
		Value: node.DefaultGraphQLPort,
	}
	GraphQLCORSDomainFlag = cli.StringFlag{
		Name:  "graphql.corsdomain",
		Usage: "Comma separated list of domains from which to accept cross origin requests (browser enforced)",
		Value: "",
	}
	GraphQLVirtualHostsFlag = cli.StringFlag{
		Name:  "graphql.vhosts",
		Usage: "Comma separated list of virtual hostnames from which to accept requests (server enforced). Accepts '*' wildcard.",
		Value: strings.Join(node.DefaultConfig.GraphQLVirtualHosts, ","),
	}
	ExecFlag = cli.StringFlag{
		Name:  "exec",
		Usage: "Execute JavaScript statement",
	}
	PreloadJSFlag = cli.StringFlag{
		Name:  "preload",
		Usage: "Comma separated list of JavaScript files to preload into the console",
	}

	// Network Settings
	MaxPeersFlag = cli.IntFlag{
		Name:  "maxpeers",
		Usage: "Maximum number of network peers (network disabled if set to 0)",
		Value: node.DefaultConfig.P2P.MaxPeers,
	}
	MaxPendingPeersFlag = cli.IntFlag{
		Name:  "maxpendpeers",
		Usage: "Maximum number of pending connection attempts (defaults used if set to 0)",
		Value: node.DefaultConfig.P2P.MaxPendingPeers,
	}
	ListenPortFlag = cli.IntFlag{
		Name:  "port",
		Usage: "Network listening port",
		Value: 30303,
	}
	BootnodesFlag = cli.StringFlag{
		Name:  "bootnodes",
		Usage: "Comma separated enode URLs for P2P discovery bootstrap (set v4+v5 instead for light servers)",
		Value: "",
	}
	BootnodesV4Flag = cli.StringFlag{
		Name:  "bootnodesv4",
		Usage: "Comma separated enode URLs for P2P v4 discovery bootstrap (light server, full nodes)",
		Value: "",
	}
	BootnodesV5Flag = cli.StringFlag{
		Name:  "bootnodesv5",
		Usage: "Comma separated enode URLs for P2P v5 discovery bootstrap (light server, light nodes)",
		Value: "",
	}
	NodeKeyFileFlag = cli.StringFlag{
		Name:  "nodekey",
		Usage: "P2P node key file",
	}
	NodeKeyHexFlag = cli.StringFlag{
		Name:  "nodekeyhex",
		Usage: "P2P node key as hex (for testing)",
	}
	NATFlag = cli.StringFlag{
		Name:  "nat",
		Usage: "NAT port mapping mechanism (any|none|upnp|pmp|extip:<IP>)",
		Value: "any",
	}
	NoDiscoverFlag = cli.BoolFlag{
		Name:  "nodiscover",
		Usage: "Disables the peer discovery mechanism (manual peer addition)",
	}
	DiscoveryV5Flag = cli.BoolFlag{
		Name:  "v5disc",
		Usage: "Enables the experimental RLPx V5 (Topic Discovery) mechanism",
	}
	NetrestrictFlag = cli.StringFlag{
		Name:  "netrestrict",
		Usage: "Restricts network communication to the given IP networks (CIDR masks)",
	}
	PingIPFromPacketFlag = cli.BoolFlag{
		Name:  "ping-ip-from-packet",
		Usage: "Has the discovery protocol use the IP address given by a ping packet",
	}

	// ATM the url is left to the user and deployment to
	JSpathFlag = cli.StringFlag{
		Name:  "jspath",
		Usage: "JavaScript root path for `loadScript`",
		Value: ".",
	}

	WhisperEnabledFlag = cli.BoolFlag{
		Name:  "shh",
		Usage: "Enable Whisper",
	}
	WhisperMaxMessageSizeFlag = cli.IntFlag{
		Name:  "shh.maxmessagesize",
		Usage: "Max message size accepted",
		Value: int(whisper.DefaultMaxMessageSize),
	}
	WhisperMinPOWFlag = cli.Float64Flag{
		Name:  "shh.pow",
		Usage: "Minimum POW accepted",
		Value: whisper.DefaultMinimumPoW,
	}
	WhisperRestrictConnectionBetweenLightClientsFlag = cli.BoolFlag{
		Name:  "shh.restrict-light",
		Usage: "Restrict connection between two whisper light clients",
	}

	// Metrics flags
	MetricsEnabledFlag = cli.BoolFlag{
		Name:  "metrics",
		Usage: "Enable metrics collection and reporting",
	}
	MetricsEnabledExpensiveFlag = cli.BoolFlag{
		Name:  "metrics.expensive",
		Usage: "Enable expensive metrics collection and reporting",
	}
	MetricsEnableInfluxDBFlag = cli.BoolFlag{
		Name:  "metrics.influxdb",
		Usage: "Enable metrics export/push to an external InfluxDB database",
	}
	MetricsInfluxDBEndpointFlag = cli.StringFlag{
		Name:  "metrics.influxdb.endpoint",
		Usage: "InfluxDB API endpoint to report metrics to",
		Value: "http://localhost:8086",
	}
	MetricsInfluxDBDatabaseFlag = cli.StringFlag{
		Name:  "metrics.influxdb.database",
		Usage: "InfluxDB database name to push reported metrics to",
		Value: "geth",
	}
	MetricsInfluxDBUsernameFlag = cli.StringFlag{
		Name:  "metrics.influxdb.username",
		Usage: "Username to authorize access to the database",
		Value: "test",
	}
	MetricsInfluxDBPasswordFlag = cli.StringFlag{
		Name:  "metrics.influxdb.password",
		Usage: "Password to authorize access to the database",
		Value: "test",
	}
	// Tags are part of every measurement sent to InfluxDB. Queries on tags are faster in InfluxDB.
	// For example `host` tag could be used so that we can group all nodes and average a measurement
	// across all of them, but also so that we can select a specific node and inspect its measurements.
	// https://docs.influxdata.com/influxdb/v1.4/concepts/key_concepts/#tag-key
	MetricsInfluxDBTagsFlag = cli.StringFlag{
		Name:  "metrics.influxdb.tags",
		Usage: "Comma-separated InfluxDB tags (key/values) attached to all measurements",
		Value: "host=localhost",
	}

	EWASMInterpreterFlag = cli.StringFlag{
		Name:  "vm.ewasm",
		Usage: "External ewasm configuration (default = built-in interpreter)",
		Value: "",
	}
	EVMInterpreterFlag = cli.StringFlag{
		Name:  "vm.evm",
		Usage: "External EVM configuration (default = built-in interpreter)",
		Value: "",
	}

	// Istanbul settings
	IstanbulRequestTimeoutFlag = cli.Uint64Flag{
		Name:  "istanbul.requesttimeout",
		Usage: "Timeout for each Istanbul round in milliseconds",
		Value: eth.DefaultConfig.Istanbul.RequestTimeout,
	}
	IstanbulBlockPeriodFlag = cli.Uint64Flag{
		Name:  "istanbul.blockperiod",
		Usage: "Default minimum difference between two consecutive block's timestamps in seconds",
		Value: eth.DefaultConfig.Istanbul.BlockPeriod,
	}
)

// MakeDataDir retrieves the currently requested data directory, terminating
// if none (or the empty string) is specified. If the node is starting a testnet,
// the a subdirectory of the specified datadir will be used.
func MakeDataDir(ctx *cli.Context) string {
	if path := ctx.GlobalString(DataDirFlag.Name); path != "" {
		if ctx.GlobalBool(TestnetFlag.Name) {
			return filepath.Join(path, "testnet")
		}
		if ctx.GlobalBool(RinkebyFlag.Name) {
			return filepath.Join(path, "rinkeby")
		}
		if ctx.GlobalBool(GoerliFlag.Name) {
			return filepath.Join(path, "goerli")
		}
		if ctx.GlobalBool(OttomanFlag.Name) {
			return filepath.Join(path, "ottoman")
		}
		return path
	}
	Fatalf("Cannot determine default data directory, please set manually (--datadir)")
	return ""
}

// setNodeKey creates a node key from set command line flags, either loading it
// from a file or as a specified hex value. If neither flags were provided, this
// method returns nil and an emphemeral key is to be generated.
func setNodeKey(ctx *cli.Context, cfg *p2p.Config) {
	var (
		hex  = ctx.GlobalString(NodeKeyHexFlag.Name)
		file = ctx.GlobalString(NodeKeyFileFlag.Name)
		key  *ecdsa.PrivateKey
		err  error
	)
	switch {
	case file != "" && hex != "":
		Fatalf("Options %q and %q are mutually exclusive", NodeKeyFileFlag.Name, NodeKeyHexFlag.Name)
	case file != "":
		if key, err = crypto.LoadECDSA(file); err != nil {
			Fatalf("Option %q: %v", NodeKeyFileFlag.Name, err)
		}
		cfg.PrivateKey = key
	case hex != "":
		if key, err = crypto.HexToECDSA(hex); err != nil {
			Fatalf("Option %q: %v", NodeKeyHexFlag.Name, err)
		}
		cfg.PrivateKey = key
	}
}

// setNodeUserIdent creates the user identifier from CLI flags.
func setNodeUserIdent(ctx *cli.Context, cfg *node.Config) {
	if identity := ctx.GlobalString(IdentityFlag.Name); len(identity) > 0 {
		cfg.UserIdent = identity
	}
}

// setBootstrapNodes creates a list of bootstrap nodes from the command line
// flags, reverting to pre-configured ones if none have been specified.
func setBootstrapNodes(ctx *cli.Context, cfg *p2p.Config) {
	urls := params.MainnetBootnodes
	switch {
	case ctx.GlobalIsSet(BootnodesFlag.Name) || ctx.GlobalIsSet(BootnodesV4Flag.Name):
		if ctx.GlobalIsSet(BootnodesV4Flag.Name) {
			urls = strings.Split(ctx.GlobalString(BootnodesV4Flag.Name), ",")
		} else {
			urls = strings.Split(ctx.GlobalString(BootnodesFlag.Name), ",")
		}
	case ctx.GlobalBool(TestnetFlag.Name):
		urls = params.TestnetBootnodes
	case ctx.GlobalBool(RinkebyFlag.Name):
		urls = params.RinkebyBootnodes
	case ctx.GlobalBool(GoerliFlag.Name):
		urls = params.GoerliBootnodes
	case ctx.GlobalBool(OttomanFlag.Name):
		urls = params.OttomanBootnodes
	case cfg.BootstrapNodes != nil:
		return // already set, don't apply defaults.
	}

	cfg.BootstrapNodes = make([]*enode.Node, 0, len(urls))
	for _, url := range urls {
		if url != "" {
			node, err := enode.Parse(enode.ValidSchemes, url)
			if err != nil {
				log.Crit("Bootstrap URL invalid", "enode", url, "err", err)
				continue
			}
			cfg.BootstrapNodes = append(cfg.BootstrapNodes, node)
		}
	}
}

// setBootstrapNodesV5 creates a list of bootstrap nodes from the command line
// flags, reverting to pre-configured ones if none have been specified.
func setBootstrapNodesV5(ctx *cli.Context, cfg *p2p.Config) {
	urls := params.DiscoveryV5Bootnodes
	switch {
	case ctx.GlobalIsSet(BootnodesFlag.Name) || ctx.GlobalIsSet(BootnodesV5Flag.Name):
		if ctx.GlobalIsSet(BootnodesV5Flag.Name) {
			urls = strings.Split(ctx.GlobalString(BootnodesV5Flag.Name), ",")
		} else {
			urls = strings.Split(ctx.GlobalString(BootnodesFlag.Name), ",")
		}
	case ctx.GlobalBool(RinkebyFlag.Name):
		urls = params.RinkebyBootnodes
	case ctx.GlobalBool(GoerliFlag.Name):
		urls = params.GoerliBootnodes
	case cfg.BootstrapNodesV5 != nil:
		return // already set, don't apply defaults.
	}

	cfg.BootstrapNodesV5 = make([]*discv5.Node, 0, len(urls))
	for _, url := range urls {
		if url != "" {
			node, err := discv5.ParseNode(url)
			if err != nil {
				log.Error("Bootstrap URL invalid", "enode", url, "err", err)
				continue
			}
			cfg.BootstrapNodesV5 = append(cfg.BootstrapNodesV5, node)
		}
	}
}

// setListenAddress creates a TCP listening address string from set command
// line flags.
func setListenAddress(ctx *cli.Context, cfg *p2p.Config) {
	if ctx.GlobalIsSet(ListenPortFlag.Name) {
		cfg.ListenAddr = fmt.Sprintf(":%d", ctx.GlobalInt(ListenPortFlag.Name))
	}
}

// setNAT creates a port mapper from command line flags.
func setNAT(ctx *cli.Context, cfg *p2p.Config) {
	if ctx.GlobalIsSet(NATFlag.Name) {
		natif, err := nat.Parse(ctx.GlobalString(NATFlag.Name))
		if err != nil {
			Fatalf("Option %s: %v", NATFlag.Name, err)
		}
		cfg.NAT = natif
	}
}

// splitAndTrim splits input separated by a comma
// and trims excessive white space from the substrings.
func splitAndTrim(input string) []string {
	result := strings.Split(input, ",")
	for i, r := range result {
		result[i] = strings.TrimSpace(r)
	}
	return result
}

// setHTTP creates the HTTP RPC listener interface string from the set
// command line flags, returning empty if the HTTP endpoint is disabled.
func setHTTP(ctx *cli.Context, cfg *node.Config) {
	if ctx.GlobalBool(RPCEnabledFlag.Name) && cfg.HTTPHost == "" {
		cfg.HTTPHost = "127.0.0.1"
		if ctx.GlobalIsSet(RPCListenAddrFlag.Name) {
			cfg.HTTPHost = ctx.GlobalString(RPCListenAddrFlag.Name)
		}
	}
	if ctx.GlobalIsSet(RPCPortFlag.Name) {
		cfg.HTTPPort = ctx.GlobalInt(RPCPortFlag.Name)
	}
	if ctx.GlobalIsSet(RPCCORSDomainFlag.Name) {
		cfg.HTTPCors = splitAndTrim(ctx.GlobalString(RPCCORSDomainFlag.Name))
	}
	if ctx.GlobalIsSet(RPCApiFlag.Name) {
		cfg.HTTPModules = splitAndTrim(ctx.GlobalString(RPCApiFlag.Name))
	}
	if ctx.GlobalIsSet(RPCVirtualHostsFlag.Name) {
		cfg.HTTPVirtualHosts = splitAndTrim(ctx.GlobalString(RPCVirtualHostsFlag.Name))
	}
}

// setGraphQL creates the GraphQL listener interface string from the set
// command line flags, returning empty if the GraphQL endpoint is disabled.
func setGraphQL(ctx *cli.Context, cfg *node.Config) {
	if ctx.GlobalBool(GraphQLEnabledFlag.Name) && cfg.GraphQLHost == "" {
		cfg.GraphQLHost = "127.0.0.1"
		if ctx.GlobalIsSet(GraphQLListenAddrFlag.Name) {
			cfg.GraphQLHost = ctx.GlobalString(GraphQLListenAddrFlag.Name)
		}
	}
	cfg.GraphQLPort = ctx.GlobalInt(GraphQLPortFlag.Name)
	if ctx.GlobalIsSet(GraphQLCORSDomainFlag.Name) {
		cfg.GraphQLCors = splitAndTrim(ctx.GlobalString(GraphQLCORSDomainFlag.Name))
	}
	if ctx.GlobalIsSet(GraphQLVirtualHostsFlag.Name) {
		cfg.GraphQLVirtualHosts = splitAndTrim(ctx.GlobalString(GraphQLVirtualHostsFlag.Name))
	}
}

// setWS creates the WebSocket RPC listener interface string from the set
// command line flags, returning empty if the HTTP endpoint is disabled.
func setWS(ctx *cli.Context, cfg *node.Config) {
	if ctx.GlobalBool(WSEnabledFlag.Name) && cfg.WSHost == "" {
		cfg.WSHost = "127.0.0.1"
		if ctx.GlobalIsSet(WSListenAddrFlag.Name) {
			cfg.WSHost = ctx.GlobalString(WSListenAddrFlag.Name)
		}
	}
	if ctx.GlobalIsSet(WSPortFlag.Name) {
		cfg.WSPort = ctx.GlobalInt(WSPortFlag.Name)
	}
	if ctx.GlobalIsSet(WSAllowedOriginsFlag.Name) {
		cfg.WSOrigins = splitAndTrim(ctx.GlobalString(WSAllowedOriginsFlag.Name))
	}
	if ctx.GlobalIsSet(WSApiFlag.Name) {
		cfg.WSModules = splitAndTrim(ctx.GlobalString(WSApiFlag.Name))
	}
}

// setIPC creates an IPC path configuration from the set command line flags,
// returning an empty string if IPC was explicitly disabled, or the set path.
func setIPC(ctx *cli.Context, cfg *node.Config) {
	CheckExclusive(ctx, IPCDisabledFlag, IPCPathFlag)
	switch {
	case ctx.GlobalBool(IPCDisabledFlag.Name):
		cfg.IPCPath = ""
	case ctx.GlobalIsSet(IPCPathFlag.Name):
		cfg.IPCPath = ctx.GlobalString(IPCPathFlag.Name)
	}
}

// setLes configures the les server and ultra light client settings from the command line flags.
func setLes(ctx *cli.Context, cfg *eth.Config) {
	if ctx.GlobalIsSet(LightLegacyServFlag.Name) {
		cfg.LightServ = ctx.GlobalInt(LightLegacyServFlag.Name)
	}
	if ctx.GlobalIsSet(LightServeFlag.Name) {
		cfg.LightServ = ctx.GlobalInt(LightServeFlag.Name)
	}
	if ctx.GlobalIsSet(LightIngressFlag.Name) {
		cfg.LightIngress = ctx.GlobalInt(LightIngressFlag.Name)
	}
	if ctx.GlobalIsSet(LightEgressFlag.Name) {
		cfg.LightEgress = ctx.GlobalInt(LightEgressFlag.Name)
	}
	if ctx.GlobalIsSet(LightLegacyPeersFlag.Name) {
		cfg.LightPeers = ctx.GlobalInt(LightLegacyPeersFlag.Name)
	}
	if ctx.GlobalIsSet(LightMaxPeersFlag.Name) {
		cfg.LightPeers = ctx.GlobalInt(LightMaxPeersFlag.Name)
	}
	if ctx.GlobalIsSet(UltraLightServersFlag.Name) {
		cfg.UltraLightServers = strings.Split(ctx.GlobalString(UltraLightServersFlag.Name), ",")
	}
	if ctx.GlobalIsSet(UltraLightFractionFlag.Name) {
		cfg.UltraLightFraction = ctx.GlobalInt(UltraLightFractionFlag.Name)
	}
	if cfg.UltraLightFraction <= 0 && cfg.UltraLightFraction > 100 {
		log.Error("Ultra light fraction is invalid", "had", cfg.UltraLightFraction, "updated", eth.DefaultConfig.UltraLightFraction)
		cfg.UltraLightFraction = eth.DefaultConfig.UltraLightFraction
	}
	if ctx.GlobalIsSet(UltraLightOnlyAnnounceFlag.Name) {
		cfg.UltraLightOnlyAnnounce = ctx.GlobalBool(UltraLightOnlyAnnounceFlag.Name)
	}
}

// makeDatabaseHandles raises out the number of allowed file handles per process
// for Geth and returns half of the allowance to assign to the database.
func makeDatabaseHandles() int {
	limit, err := fdlimit.Maximum()
	if err != nil {
		Fatalf("Failed to retrieve file descriptor allowance: %v", err)
	}
	raised, err := fdlimit.Raise(uint64(limit))
	if err != nil {
		Fatalf("Failed to raise file descriptor allowance: %v", err)
	}
	return int(raised / 2) // Leave half for networking and other stuff
}

// MakeAddress converts an account specified directly as a hex encoded string or
// a key index in the key store to an internal account representation.
func MakeAddress(ks *keystore.KeyStore, account string) (accounts.Account, error) {
	// If the specified account is a valid address, return it
	if common.IsHexAddress(account) {
		return accounts.Account{Address: common.HexToAddress(account)}, nil
	}
	// Otherwise try to interpret the account as a keystore index
	index, err := strconv.Atoi(account)
	if err != nil || index < 0 {
		return accounts.Account{}, fmt.Errorf("invalid account address or index %q", account)
	}
	log.Warn("-------------------------------------------------------------------")
	log.Warn("Referring to accounts by order in the keystore folder is dangerous!")
	log.Warn("This functionality is deprecated and will be removed in the future!")
	log.Warn("Please use explicit addresses! (can search via `geth account list`)")
	log.Warn("-------------------------------------------------------------------")

	accs := ks.Accounts()
	if len(accs) <= index {
		return accounts.Account{}, fmt.Errorf("index %d higher than number of accounts %d", index, len(accs))
	}
	return accs[index], nil
}

// setEtherbase retrieves the etherbase either from the directly specified
// command line flags or from the keystore if CLI indexed.
func setEtherbase(ctx *cli.Context, ks *keystore.KeyStore, cfg *eth.Config) {
	// Extract the current etherbase, new flag overriding legacy one
	var etherbase string
	if ctx.GlobalIsSet(MinerLegacyEtherbaseFlag.Name) {
		etherbase = ctx.GlobalString(MinerLegacyEtherbaseFlag.Name)
	}
	if ctx.GlobalIsSet(MinerEtherbaseFlag.Name) {
		etherbase = ctx.GlobalString(MinerEtherbaseFlag.Name)
	}
	// Convert the etherbase into an address and configure it
	if etherbase != "" {
		if ks != nil {
			account, err := MakeAddress(ks, etherbase)
			if err != nil {
				Fatalf("Invalid miner etherbase: %v", err)
			}
			cfg.Miner.Etherbase = account.Address
		} else {
			Fatalf("No etherbase configured")
		}
	}
}

// setBLSbase retrieves the blsbase either from the directly specified
// command line flags or from the keystore if CLI indexed.
func setBLSbase(ctx *cli.Context, ks *keystore.KeyStore, cfg *eth.Config) {
	// Extract the current etherbase, new flag overriding legacy one
	var blsbase string
	if ctx.GlobalIsSet(BLSbaseFlag.Name) {
		blsbase = ctx.GlobalString(BLSbaseFlag.Name)
	}
	// Convert the etherbase into an address and configure it
	if blsbase != "" {
		account, err := MakeAddress(ks, blsbase)
		if err != nil {
			Fatalf("Invalid blsbase: %v", err)
		}
		cfg.BLSbase = account.Address
	}
}

// MakePasswordList reads password lines from the file specified by the global --password flag.
func MakePasswordList(ctx *cli.Context) []string {
	path := ctx.GlobalString(PasswordFileFlag.Name)
	if path == "" {
		return nil
	}
	text, err := ioutil.ReadFile(path)
	if err != nil {
		Fatalf("Failed to read password file: %v", err)
	}
	lines := strings.Split(string(text), "\n")
	// Sanitise DOS line endings.
	for i := range lines {
		lines[i] = strings.TrimRight(lines[i], "\r")
	}
	return lines
}

func SetP2PConfig(ctx *cli.Context, cfg *p2p.Config) {
	setNodeKey(ctx, cfg)
	setNAT(ctx, cfg)
	setListenAddress(ctx, cfg)
	setBootstrapNodes(ctx, cfg)
	setBootstrapNodesV5(ctx, cfg)

	lightClient := ctx.GlobalString(SyncModeFlag.Name) == "light"
	lightServer := (ctx.GlobalInt(LightLegacyServFlag.Name) != 0 || ctx.GlobalInt(LightServeFlag.Name) != 0)

	lightPeers := ctx.GlobalInt(LightLegacyPeersFlag.Name)
	if ctx.GlobalIsSet(LightMaxPeersFlag.Name) {
		lightPeers = ctx.GlobalInt(LightMaxPeersFlag.Name)
	}
	if lightClient && !ctx.GlobalIsSet(LightLegacyPeersFlag.Name) && !ctx.GlobalIsSet(LightMaxPeersFlag.Name) {
		// dynamic default - for clients we use 1/10th of the default for servers
		lightPeers /= 10
	}

	if ctx.GlobalIsSet(MaxPeersFlag.Name) {
		cfg.MaxPeers = ctx.GlobalInt(MaxPeersFlag.Name)
		if lightServer && !ctx.GlobalIsSet(LightLegacyPeersFlag.Name) && !ctx.GlobalIsSet(LightMaxPeersFlag.Name) {
			cfg.MaxPeers += lightPeers
		}
	} else {
		if lightServer {
			cfg.MaxPeers += lightPeers
		}
		if lightClient && (ctx.GlobalIsSet(LightLegacyPeersFlag.Name) || ctx.GlobalIsSet(LightMaxPeersFlag.Name)) && cfg.MaxPeers < lightPeers {
			cfg.MaxPeers = lightPeers
		}
	}
	if !(lightClient || lightServer) {
		lightPeers = 0
	}
	ethPeers := cfg.MaxPeers - lightPeers
	if lightClient {
		ethPeers = 0
	}
	log.Info("Maximum peer count", "ETH", ethPeers, "LES", lightPeers, "total", cfg.MaxPeers)

	if ctx.GlobalIsSet(MaxPendingPeersFlag.Name) {
		cfg.MaxPendingPeers = ctx.GlobalInt(MaxPendingPeersFlag.Name)
	}
	if ctx.GlobalIsSet(NoDiscoverFlag.Name) || lightClient {
		cfg.NoDiscovery = true
	}
	if ctx.GlobalIsSet(PingIPFromPacketFlag.Name) {
		cfg.PingIPFromPacket = true
	}

	// if we're running a light client or server, force enable the v5 peer discovery
	// unless it is explicitly disabled with --nodiscover note that explicitly specifying
	// --v5disc overrides --nodiscover, in which case the later only disables v4 discovery
	forceV5Discovery := (lightClient || lightServer) && !ctx.GlobalBool(NoDiscoverFlag.Name)
	if ctx.GlobalIsSet(DiscoveryV5Flag.Name) {
		cfg.DiscoveryV5 = ctx.GlobalBool(DiscoveryV5Flag.Name)
	} else if forceV5Discovery {
		cfg.DiscoveryV5 = true
	}

	if netrestrict := ctx.GlobalString(NetrestrictFlag.Name); netrestrict != "" {
		list, err := netutil.ParseNetlist(netrestrict)
		if err != nil {
			Fatalf("Option %q: %v", NetrestrictFlag.Name, err)
		}
		cfg.NetRestrict = list
	}

	if ctx.GlobalBool(DeveloperFlag.Name) {
		// --dev mode can't use p2p networking.
		cfg.MaxPeers = 0
		cfg.ListenAddr = ":0"
		cfg.NoDiscovery = true
		cfg.DiscoveryV5 = false
	}
}

// SetNodeConfig applies node-related command line flags to the config.
func SetNodeConfig(ctx *cli.Context, cfg *node.Config) {
	SetP2PConfig(ctx, &cfg.P2P)
	setIPC(ctx, cfg)
	setHTTP(ctx, cfg)
	setGraphQL(ctx, cfg)
	setWS(ctx, cfg)
	setNodeUserIdent(ctx, cfg)
	setDataDir(ctx, cfg)
	setSmartCard(ctx, cfg)

	if ctx.GlobalIsSet(ExternalSignerFlag.Name) {
		cfg.ExternalSigner = ctx.GlobalString(ExternalSignerFlag.Name)
	}

	if ctx.GlobalIsSet(KeyStoreDirFlag.Name) {
		cfg.KeyStoreDir = ctx.GlobalString(KeyStoreDirFlag.Name)
	}
	if ctx.GlobalIsSet(LightKDFFlag.Name) {
		cfg.UseLightweightKDF = ctx.GlobalBool(LightKDFFlag.Name)
	}
	if ctx.GlobalIsSet(NoUSBFlag.Name) {
		cfg.NoUSB = ctx.GlobalBool(NoUSBFlag.Name)
	}
	if ctx.GlobalIsSet(InsecureUnlockAllowedFlag.Name) {
		cfg.InsecureUnlockAllowed = ctx.GlobalBool(InsecureUnlockAllowedFlag.Name)
	}
}

func setSmartCard(ctx *cli.Context, cfg *node.Config) {
	// Skip enabling smartcards if no path is set
	path := ctx.GlobalString(SmartCardDaemonPathFlag.Name)
	if path == "" {
		return
	}
	// Sanity check that the smartcard path is valid
	fi, err := os.Stat(path)
	if err != nil {
		log.Info("Smartcard socket not found, disabling", "err", err)
		return
	}
	if fi.Mode()&os.ModeType != os.ModeSocket {
		log.Error("Invalid smartcard daemon path", "path", path, "type", fi.Mode().String())
		return
	}
	// Smartcard daemon path exists and is a socket, enable it
	cfg.SmartCardDaemonPath = path
}

func setDataDir(ctx *cli.Context, cfg *node.Config) {
	switch {
	case ctx.GlobalIsSet(DataDirFlag.Name):
		cfg.DataDir = ctx.GlobalString(DataDirFlag.Name)
	case ctx.GlobalBool(DeveloperFlag.Name):
		cfg.DataDir = "" // unless explicitly requested, use memory databases
	case ctx.GlobalBool(TestnetFlag.Name) && cfg.DataDir == node.DefaultDataDir():
		cfg.DataDir = filepath.Join(node.DefaultDataDir(), "testnet")
	case ctx.GlobalBool(RinkebyFlag.Name) && cfg.DataDir == node.DefaultDataDir():
		cfg.DataDir = filepath.Join(node.DefaultDataDir(), "rinkeby")
	case ctx.GlobalBool(GoerliFlag.Name) && cfg.DataDir == node.DefaultDataDir():
		cfg.DataDir = filepath.Join(node.DefaultDataDir(), "goerli")
	case ctx.GlobalBool(OttomanFlag.Name) && cfg.DataDir == node.DefaultDataDir():
		cfg.DataDir = filepath.Join(node.DefaultDataDir(), "ottoman")
	}
}

func setTxPool(ctx *cli.Context, cfg *core.TxPoolConfig) {
	if ctx.GlobalIsSet(TxPoolLocalsFlag.Name) {
		locals := strings.Split(ctx.GlobalString(TxPoolLocalsFlag.Name), ",")
		for _, account := range locals {
			if trimmed := strings.TrimSpace(account); !common.IsHexAddress(trimmed) {
				Fatalf("Invalid account in --txpool.locals: %s", trimmed)
			} else {
				cfg.Locals = append(cfg.Locals, common.HexToAddress(account))
			}
		}
	}
	if ctx.GlobalIsSet(TxPoolNoLocalsFlag.Name) {
		cfg.NoLocals = ctx.GlobalBool(TxPoolNoLocalsFlag.Name)
	}
	if ctx.GlobalIsSet(TxPoolJournalFlag.Name) {
		cfg.Journal = ctx.GlobalString(TxPoolJournalFlag.Name)
	}
	if ctx.GlobalIsSet(TxPoolRejournalFlag.Name) {
		cfg.Rejournal = ctx.GlobalDuration(TxPoolRejournalFlag.Name)
	}
	if ctx.GlobalIsSet(TxPoolPriceLimitFlag.Name) {
		cfg.PriceLimit = ctx.GlobalUint64(TxPoolPriceLimitFlag.Name)
	}
	if ctx.GlobalIsSet(TxPoolPriceBumpFlag.Name) {
		cfg.PriceBump = ctx.GlobalUint64(TxPoolPriceBumpFlag.Name)
	}
	if ctx.GlobalIsSet(TxPoolAccountSlotsFlag.Name) {
		cfg.AccountSlots = ctx.GlobalUint64(TxPoolAccountSlotsFlag.Name)
	}
	if ctx.GlobalIsSet(TxPoolGlobalSlotsFlag.Name) {
		cfg.GlobalSlots = ctx.GlobalUint64(TxPoolGlobalSlotsFlag.Name)
	}
	if ctx.GlobalIsSet(TxPoolAccountQueueFlag.Name) {
		cfg.AccountQueue = ctx.GlobalUint64(TxPoolAccountQueueFlag.Name)
	}
	if ctx.GlobalIsSet(TxPoolGlobalQueueFlag.Name) {
		cfg.GlobalQueue = ctx.GlobalUint64(TxPoolGlobalQueueFlag.Name)
	}
	if ctx.GlobalIsSet(TxPoolLifetimeFlag.Name) {
		cfg.Lifetime = ctx.GlobalDuration(TxPoolLifetimeFlag.Name)
	}
}

func setEthash(ctx *cli.Context, cfg *eth.Config) {
	if ctx.GlobalIsSet(EthashCacheDirFlag.Name) {
		cfg.Ethash.CacheDir = ctx.GlobalString(EthashCacheDirFlag.Name)
	}
	if ctx.GlobalIsSet(EthashDatasetDirFlag.Name) {
		cfg.Ethash.DatasetDir = ctx.GlobalString(EthashDatasetDirFlag.Name)
	}
	if ctx.GlobalIsSet(EthashCachesInMemoryFlag.Name) {
		cfg.Ethash.CachesInMem = ctx.GlobalInt(EthashCachesInMemoryFlag.Name)
	}
	if ctx.GlobalIsSet(EthashCachesOnDiskFlag.Name) {
		cfg.Ethash.CachesOnDisk = ctx.GlobalInt(EthashCachesOnDiskFlag.Name)
	}
	if ctx.GlobalIsSet(EthashDatasetsInMemoryFlag.Name) {
		cfg.Ethash.DatasetsInMem = ctx.GlobalInt(EthashDatasetsInMemoryFlag.Name)
	}
	if ctx.GlobalIsSet(EthashDatasetsOnDiskFlag.Name) {
		cfg.Ethash.DatasetsOnDisk = ctx.GlobalInt(EthashDatasetsOnDiskFlag.Name)
	}
}

func setMiner(ctx *cli.Context, cfg *miner.Config) {
	if ctx.GlobalIsSet(MinerNotifyFlag.Name) {
		cfg.Notify = strings.Split(ctx.GlobalString(MinerNotifyFlag.Name), ",")
	}
	if ctx.GlobalIsSet(MinerLegacyExtraDataFlag.Name) {
		cfg.ExtraData = []byte(ctx.GlobalString(MinerLegacyExtraDataFlag.Name))
	}
	if ctx.GlobalIsSet(MinerExtraDataFlag.Name) {
		cfg.ExtraData = []byte(ctx.GlobalString(MinerExtraDataFlag.Name))
	}
	if ctx.GlobalIsSet(MinerLegacyGasTargetFlag.Name) {
		cfg.GasFloor = ctx.GlobalUint64(MinerLegacyGasTargetFlag.Name)
	}
	if ctx.GlobalIsSet(MinerGasTargetFlag.Name) {
		cfg.GasFloor = ctx.GlobalUint64(MinerGasTargetFlag.Name)
	}
	if ctx.GlobalIsSet(MinerGasLimitFlag.Name) {
		cfg.GasCeil = ctx.GlobalUint64(MinerGasLimitFlag.Name)
	}
	if ctx.GlobalIsSet(MinerLegacyGasPriceFlag.Name) {
		cfg.GasPrice = GlobalBig(ctx, MinerLegacyGasPriceFlag.Name)
	}
	if ctx.GlobalIsSet(MinerGasPriceFlag.Name) {
		cfg.GasPrice = GlobalBig(ctx, MinerGasPriceFlag.Name)
	}
	if ctx.GlobalIsSet(MinerRecommitIntervalFlag.Name) {
		cfg.Recommit = ctx.Duration(MinerRecommitIntervalFlag.Name)
	}
	if ctx.GlobalIsSet(MinerNoVerfiyFlag.Name) {
		cfg.Noverify = ctx.Bool(MinerNoVerfiyFlag.Name)
	}
	if ctx.GlobalIsSet(MinerVerificationServiceFlag.Name) {
		cfg.VerificationService = ctx.GlobalString(MinerVerificationServiceFlag.Name)
	}
}

func setWhitelist(ctx *cli.Context, cfg *eth.Config) {
	whitelist := ctx.GlobalString(WhitelistFlag.Name)
	if whitelist == "" {
		return
	}
	cfg.Whitelist = make(map[uint64]common.Hash)
	for _, entry := range strings.Split(whitelist, ",") {
		parts := strings.Split(entry, "=")
		if len(parts) != 2 {
			Fatalf("Invalid whitelist entry: %s", entry)
		}
		number, err := strconv.ParseUint(parts[0], 0, 64)
		if err != nil {
			Fatalf("Invalid whitelist block number %s: %v", parts[0], err)
		}
		var hash common.Hash
		if err = hash.UnmarshalText([]byte(parts[1])); err != nil {
			Fatalf("Invalid whitelist hash %s: %v", parts[1], err)
		}
		cfg.Whitelist[number] = hash
	}
}

func setIstanbul(ctx *cli.Context, cfg *eth.Config) {
	if ctx.GlobalIsSet(IstanbulRequestTimeoutFlag.Name) {
		cfg.Istanbul.RequestTimeout = ctx.GlobalUint64(IstanbulRequestTimeoutFlag.Name)
	}
	if ctx.GlobalIsSet(IstanbulBlockPeriodFlag.Name) {
		cfg.Istanbul.BlockPeriod = ctx.GlobalUint64(IstanbulBlockPeriodFlag.Name)
	}
}

// checkExclusive verifies that only a single isntance of the provided flags was
// set by the user. Each flag might optionally be followed by a string type to
// specialize it further.
func CheckExclusive(ctx *cli.Context, args ...interface{}) {
	set := make([]string, 0, 1)
	for i := 0; i < len(args); i++ {
		// Make sure the next argument is a flag and skip if not set
		flag, ok := args[i].(cli.Flag)
		if !ok {
			panic(fmt.Sprintf("invalid argument, not cli.Flag type: %T", args[i]))
		}
		// Check if next arg extends current and expand its name if so
		name := flag.GetName()

		if i+1 < len(args) {
			switch option := args[i+1].(type) {
			case string:
				// Extended flag check, make sure value set doesn't conflict with passed in option
				if ctx.GlobalString(flag.GetName()) == option {
					name += "=" + option
					set = append(set, "--"+name)
				}
				// shift arguments and continue
				i++
				continue

			case cli.Flag:
			default:
				panic(fmt.Sprintf("invalid argument, not cli.Flag or string extension: %T", args[i+1]))
			}
		}
		// Mark the flag if it's set
		if ctx.GlobalIsSet(flag.GetName()) {
			set = append(set, "--"+name)
		}
	}
	if len(set) > 1 {
		Fatalf("Flags %v can't be used at the same time", strings.Join(set, ", "))
	}
}

// SetShhConfig applies shh-related command line flags to the config.
func SetShhConfig(ctx *cli.Context, stack *node.Node, cfg *whisper.Config) {
	if ctx.GlobalIsSet(WhisperMaxMessageSizeFlag.Name) {
		cfg.MaxMessageSize = uint32(ctx.GlobalUint(WhisperMaxMessageSizeFlag.Name))
	}
	if ctx.GlobalIsSet(WhisperMinPOWFlag.Name) {
		cfg.MinimumAcceptedPOW = ctx.GlobalFloat64(WhisperMinPOWFlag.Name)
	}
	if ctx.GlobalIsSet(WhisperRestrictConnectionBetweenLightClientsFlag.Name) {
		cfg.RestrictConnectionBetweenLightClients = true
	}
}

// SetEthConfig applies eth-related command line flags to the config.
func SetEthConfig(ctx *cli.Context, stack *node.Node, cfg *eth.Config) {
	// Avoid conflicting network flags
	CheckExclusive(ctx, DeveloperFlag, TestnetFlag, RinkebyFlag, GoerliFlag, OttomanFlag)
	CheckExclusive(ctx, LightLegacyServFlag, LightServeFlag, SyncModeFlag, "light")
	CheckExclusive(ctx, DeveloperFlag, ExternalSignerFlag) // Can't use both ephemeral unlocked and external signer

	var ks *keystore.KeyStore
	if keystores := stack.AccountManager().Backends(keystore.KeyStoreType); len(keystores) > 0 {
		ks = keystores[0].(*keystore.KeyStore)
	}
	setEtherbase(ctx, ks, cfg)
	setBLSbase(ctx, ks, cfg)
	setTxPool(ctx, &cfg.TxPool)
	setEthash(ctx, cfg)
	setMiner(ctx, &cfg.Miner)
	setWhitelist(ctx, cfg)
	setIstanbul(ctx, cfg)
	setLes(ctx, cfg)

	if ctx.GlobalIsSet(SyncModeFlag.Name) {
		cfg.SyncMode = *GlobalTextMarshaler(ctx, SyncModeFlag.Name).(*downloader.SyncMode)
	}
	if ctx.GlobalIsSet(NetworkIdFlag.Name) {
		cfg.NetworkId = ctx.GlobalUint64(NetworkIdFlag.Name)
	}
	if ctx.GlobalIsSet(CacheFlag.Name) || ctx.GlobalIsSet(CacheDatabaseFlag.Name) {
		cfg.DatabaseCache = ctx.GlobalInt(CacheFlag.Name) * ctx.GlobalInt(CacheDatabaseFlag.Name) / 100
	}
	cfg.DatabaseHandles = makeDatabaseHandles()
	if ctx.GlobalIsSet(AncientFlag.Name) {
		cfg.DatabaseFreezer = ctx.GlobalString(AncientFlag.Name)
	}

	if gcmode := ctx.GlobalString(GCModeFlag.Name); gcmode != "full" && gcmode != "archive" {
		Fatalf("--%s must be either 'full' or 'archive'", GCModeFlag.Name)
	}
	cfg.NoPruning = ctx.GlobalString(GCModeFlag.Name) == "archive"
	cfg.NoPrefetch = ctx.GlobalBool(CacheNoPrefetchFlag.Name)

	if ctx.GlobalIsSet(CacheFlag.Name) || ctx.GlobalIsSet(CacheTrieFlag.Name) {
		cfg.TrieCleanCache = ctx.GlobalInt(CacheFlag.Name) * ctx.GlobalInt(CacheTrieFlag.Name) / 100
	}
	if ctx.GlobalIsSet(CacheFlag.Name) || ctx.GlobalIsSet(CacheGCFlag.Name) {
		cfg.TrieDirtyCache = ctx.GlobalInt(CacheFlag.Name) * ctx.GlobalInt(CacheGCFlag.Name) / 100
	}
	if ctx.GlobalIsSet(DocRootFlag.Name) {
		cfg.DocRoot = ctx.GlobalString(DocRootFlag.Name)
	}
	if ctx.GlobalIsSet(VMEnableDebugFlag.Name) {
		// TODO(fjl): force-enable this in --dev mode
		cfg.EnablePreimageRecording = ctx.GlobalBool(VMEnableDebugFlag.Name)
	}

	if ctx.GlobalIsSet(EWASMInterpreterFlag.Name) {
		cfg.EWASMInterpreter = ctx.GlobalString(EWASMInterpreterFlag.Name)
	}

	if ctx.GlobalIsSet(EVMInterpreterFlag.Name) {
		cfg.EVMInterpreter = ctx.GlobalString(EVMInterpreterFlag.Name)
	}
	if ctx.GlobalIsSet(RPCGlobalGasCap.Name) {
		cfg.RPCGasCap = new(big.Int).SetUint64(ctx.GlobalUint64(RPCGlobalGasCap.Name))
	}

	// Override any default configs for hard coded networks.
	switch {
	case ctx.GlobalBool(TestnetFlag.Name):
		if !ctx.GlobalIsSet(NetworkIdFlag.Name) {
			cfg.NetworkId = 3
		}
		cfg.Genesis = core.DefaultTestnetGenesisBlock()
	case ctx.GlobalBool(RinkebyFlag.Name):
		if !ctx.GlobalIsSet(NetworkIdFlag.Name) {
			cfg.NetworkId = 4
		}
		cfg.Genesis = core.DefaultRinkebyGenesisBlock()
	case ctx.GlobalBool(GoerliFlag.Name):
		if !ctx.GlobalIsSet(NetworkIdFlag.Name) {
			cfg.NetworkId = 5
		}
		cfg.Genesis = core.DefaultGoerliGenesisBlock()
	case ctx.GlobalBool(DeveloperFlag.Name):
		if !ctx.GlobalIsSet(NetworkIdFlag.Name) {
			cfg.NetworkId = 1337
		}
		// Create new developer account or reuse existing one
		var (
			developer accounts.Account
			err       error
		)
		if accs := ks.Accounts(); len(accs) > 0 {
			developer = ks.Accounts()[0]
		} else {
			developer, err = ks.NewAccount("")
			if err != nil {
				Fatalf("Failed to create developer account: %v", err)
			}
		}
		if err := ks.Unlock(developer, ""); err != nil {
			Fatalf("Failed to unlock developer account: %v", err)
		}
		log.Info("Using developer account", "address", developer.Address)

		cfg.Genesis = core.DeveloperGenesisBlock(uint64(ctx.GlobalInt(DeveloperPeriodFlag.Name)), developer.Address)
		if !ctx.GlobalIsSet(MinerGasPriceFlag.Name) && !ctx.GlobalIsSet(MinerLegacyGasPriceFlag.Name) {
			cfg.Miner.GasPrice = big.NewInt(1)
		}
	case ctx.GlobalBool(OttomanFlag.Name):
		if !ctx.GlobalIsSet(NetworkIdFlag.Name) {
			cfg.NetworkId = 5
		}
		cfg.Genesis = core.DefaultOttomanGenesisBlock()
	}
}

// SetDashboardConfig applies dashboard related command line flags to the config.
func SetDashboardConfig(ctx *cli.Context, cfg *dashboard.Config) {
	cfg.Host = ctx.GlobalString(DashboardAddrFlag.Name)
	cfg.Port = ctx.GlobalInt(DashboardPortFlag.Name)
	cfg.Refresh = ctx.GlobalDuration(DashboardRefreshFlag.Name)
}

// RegisterEthService adds an Ethereum client to the stack.
func RegisterEthService(stack *node.Node, cfg *eth.Config) {
	var err error
	if !cfg.SyncMode.SyncFullBlockChain() {
		err = stack.Register(func(ctx *node.ServiceContext) (node.Service, error) {
			return les.New(ctx, cfg)
		})
	} else {
		err = stack.Register(func(ctx *node.ServiceContext) (node.Service, error) {
			fullNode, err := eth.New(ctx, cfg)
			if fullNode != nil && cfg.LightServ > 0 {
				ls, _ := les.NewLesServer(fullNode, cfg)
				fullNode.AddLesServer(ls)
			}
			return fullNode, err
		})
	}
	if err != nil {
		Fatalf("Failed to register the Ethereum service: %v", err)
	}
}

// RegisterDashboardService adds a dashboard to the stack.
func RegisterDashboardService(stack *node.Node, cfg *dashboard.Config, commit string) {
	stack.Register(func(ctx *node.ServiceContext) (node.Service, error) {
		return dashboard.New(cfg, commit, ctx.ResolvePath("logs")), nil
	})
}

// RegisterShhService configures Whisper and adds it to the given node.
func RegisterShhService(stack *node.Node, cfg *whisper.Config) {
	if err := stack.Register(func(n *node.ServiceContext) (node.Service, error) {
		return whisper.New(cfg), nil
	}); err != nil {
		Fatalf("Failed to register the Whisper service: %v", err)
	}
}

// RegisterEthStatsService configures the Ethereum Stats daemon and adds it to
// the given node.
func RegisterEthStatsService(stack *node.Node, url string) {
	if err := stack.Register(func(ctx *node.ServiceContext) (node.Service, error) {
		// Retrieve both eth and les services
		var ethServ *eth.Ethereum
		ctx.Service(&ethServ)

		var lesServ *les.LightEthereum
		ctx.Service(&lesServ)

		// Let ethstats use whichever is not nil
		return ethstats.New(url, ethServ, lesServ)
	}); err != nil {
		Fatalf("Failed to register the Ethereum Stats service: %v", err)
	}
}

// RegisterGraphQLService is a utility function to construct a new service and register it against a node.
func RegisterGraphQLService(stack *node.Node, endpoint string, cors, vhosts []string, timeouts rpc.HTTPTimeouts) {
	if err := stack.Register(func(ctx *node.ServiceContext) (node.Service, error) {
		// Try to construct the GraphQL service backed by a full node
		var ethServ *eth.Ethereum
		if err := ctx.Service(&ethServ); err == nil {
			return graphql.New(ethServ.APIBackend, endpoint, cors, vhosts, timeouts)
		}
		// Try to construct the GraphQL service backed by a light node
		var lesServ *les.LightEthereum
		if err := ctx.Service(&lesServ); err == nil {
			return graphql.New(lesServ.ApiBackend, endpoint, cors, vhosts, timeouts)
		}
		// Well, this should not have happened, bail out
		return nil, errors.New("no Ethereum service")
	}); err != nil {
		Fatalf("Failed to register the GraphQL service: %v", err)
	}
}

func SetupMetrics(ctx *cli.Context) {
	if metrics.Enabled {
		log.Info("Enabling metrics collection")
		var (
			enableExport = ctx.GlobalBool(MetricsEnableInfluxDBFlag.Name)
			endpoint     = ctx.GlobalString(MetricsInfluxDBEndpointFlag.Name)
			database     = ctx.GlobalString(MetricsInfluxDBDatabaseFlag.Name)
			username     = ctx.GlobalString(MetricsInfluxDBUsernameFlag.Name)
			password     = ctx.GlobalString(MetricsInfluxDBPasswordFlag.Name)
		)

		if enableExport {
			tagsMap := SplitTagsFlag(ctx.GlobalString(MetricsInfluxDBTagsFlag.Name))

			log.Info("Enabling metrics export to InfluxDB")

			go influxdb.InfluxDBWithTags(metrics.DefaultRegistry, 10*time.Second, endpoint, database, username, password, "geth.", tagsMap)
		}
	}
}

func SplitTagsFlag(tagsFlag string) map[string]string {
	tags := strings.Split(tagsFlag, ",")
	tagsMap := map[string]string{}

	for _, t := range tags {
		if t != "" {
			kv := strings.Split(t, "=")

			if len(kv) == 2 {
				tagsMap[kv[0]] = kv[1]
			}
		}
	}

	return tagsMap
}

// MakeChainDatabase open an LevelDB using the flags passed to the client and will hard crash if it fails.
func MakeChainDatabase(ctx *cli.Context, stack *node.Node) ethdb.Database {
	var (
		cache   = ctx.GlobalInt(CacheFlag.Name) * ctx.GlobalInt(CacheDatabaseFlag.Name) / 100
		handles = makeDatabaseHandles()
	)
	name := "chaindata"
	if ctx.GlobalString(SyncModeFlag.Name) == "light" {
		name = "lightchaindata"
	} else if ctx.GlobalString(SyncModeFlag.Name) == "lightest" {
		name = "lightestchaindata"
	}
	chainDb, err := stack.OpenDatabaseWithFreezer(name, cache, handles, ctx.GlobalString(AncientFlag.Name), "")
	if err != nil {
		Fatalf("Could not open database: %v", err)
	}
	return chainDb
}

func MakeGenesis(ctx *cli.Context) *core.Genesis {
	var genesis *core.Genesis
	switch {
	case ctx.GlobalBool(TestnetFlag.Name):
		genesis = core.DefaultTestnetGenesisBlock()
	case ctx.GlobalBool(RinkebyFlag.Name):
		genesis = core.DefaultRinkebyGenesisBlock()
	case ctx.GlobalBool(GoerliFlag.Name):
		genesis = core.DefaultGoerliGenesisBlock()
	case ctx.GlobalBool(DeveloperFlag.Name):
		Fatalf("Developer chains are ephemeral")
	case ctx.GlobalBool(OttomanFlag.Name):
		genesis = core.DefaultOttomanGenesisBlock()
	}
	return genesis
}

// MakeChain creates a chain manager from set command line flags.
func MakeChain(ctx *cli.Context, stack *node.Node) (chain *core.BlockChain, chainDb ethdb.Database) {
	var err error
	chainDb = MakeChainDatabase(ctx, stack)
	config, _, err := core.SetupGenesisBlock(chainDb, MakeGenesis(ctx))
	if ctx.GlobalString(SyncModeFlag.Name) == "lightest" {
		config.FullHeaderChainAvailable = false
	}
	if err != nil {
		Fatalf("%v", err)
	}
	var engine consensus.Engine
	if config.Clique != nil {
		engine = clique.New(config.Clique, chainDb)
	} else {
		engine = ethash.NewFaker()
		if !ctx.GlobalBool(FakePoWFlag.Name) {
			engine = ethash.New(ethash.Config{
				CacheDir:       stack.ResolvePath(eth.DefaultConfig.Ethash.CacheDir),
				CachesInMem:    eth.DefaultConfig.Ethash.CachesInMem,
				CachesOnDisk:   eth.DefaultConfig.Ethash.CachesOnDisk,
				DatasetDir:     stack.ResolvePath(eth.DefaultConfig.Ethash.DatasetDir),
				DatasetsInMem:  eth.DefaultConfig.Ethash.DatasetsInMem,
				DatasetsOnDisk: eth.DefaultConfig.Ethash.DatasetsOnDisk,
			}, nil, false)
		}
	}
	if gcmode := ctx.GlobalString(GCModeFlag.Name); gcmode != "full" && gcmode != "archive" {
		Fatalf("--%s must be either 'full' or 'archive'", GCModeFlag.Name)
	}
	cache := &core.CacheConfig{
		TrieCleanLimit:      eth.DefaultConfig.TrieCleanCache,
		TrieCleanNoPrefetch: ctx.GlobalBool(CacheNoPrefetchFlag.Name),
		TrieDirtyLimit:      eth.DefaultConfig.TrieDirtyCache,
		TrieDirtyDisabled:   ctx.GlobalString(GCModeFlag.Name) == "archive",
		TrieTimeLimit:       eth.DefaultConfig.TrieTimeout,
	}
	if ctx.GlobalIsSet(CacheFlag.Name) || ctx.GlobalIsSet(CacheTrieFlag.Name) {
		cache.TrieCleanLimit = ctx.GlobalInt(CacheFlag.Name) * ctx.GlobalInt(CacheTrieFlag.Name) / 100
	}
	if ctx.GlobalIsSet(CacheFlag.Name) || ctx.GlobalIsSet(CacheGCFlag.Name) {
		cache.TrieDirtyLimit = ctx.GlobalInt(CacheFlag.Name) * ctx.GlobalInt(CacheGCFlag.Name) / 100
	}
	vmcfg := vm.Config{EnablePreimageRecording: ctx.GlobalBool(VMEnableDebugFlag.Name)}
	chain, err = core.NewBlockChain(chainDb, cache, config, engine, vmcfg, nil)
	if err != nil {
		Fatalf("Can't create BlockChain: %v", err)
	}
	return chain, chainDb
}

// MakeConsolePreloads retrieves the absolute paths for the console JavaScript
// scripts to preload before starting.
func MakeConsolePreloads(ctx *cli.Context) []string {
	// Skip preloading if there's nothing to preload
	if ctx.GlobalString(PreloadJSFlag.Name) == "" {
		return nil
	}
	// Otherwise resolve absolute paths and return them
	var preloads []string

	assets := ctx.GlobalString(JSpathFlag.Name)
	for _, file := range strings.Split(ctx.GlobalString(PreloadJSFlag.Name), ",") {
		preloads = append(preloads, common.AbsolutePath(assets, strings.TrimSpace(file)))
	}
	return preloads
}

// MigrateFlags sets the global flag from a local flag when it's set.
// This is a temporary function used for migrating old command/flags to the
// new format.
//
// e.g. geth account new --keystore /tmp/mykeystore --lightkdf
//
// is equivalent after calling this method with:
//
// geth --keystore /tmp/mykeystore --lightkdf account new
//
// This allows the use of the existing configuration functionality.
// When all flags are migrated this function can be removed and the existing
// configuration functionality must be changed that is uses local flags
func MigrateFlags(action func(ctx *cli.Context) error) func(*cli.Context) error {
	return func(ctx *cli.Context) error {
		for _, name := range ctx.FlagNames() {
			if ctx.IsSet(name) {
				ctx.GlobalSet(name, ctx.String(name))
			}
		}
		return action(ctx)
	}
}<|MERGE_RESOLUTION|>--- conflicted
+++ resolved
@@ -226,7 +226,6 @@
 		Name:  "whitelist",
 		Usage: "Comma separated block number-to-hash mappings to enforce (<number>=<hash>)",
 	}
-<<<<<<< HEAD
 	EtherbaseFlag = cli.StringFlag{
 		Name:  "etherbase",
 		Usage: "Public address for transaction broadcasting and block mining rewards (default = first account)",
@@ -236,11 +235,6 @@
 		Name:  "blsbase",
 		Usage: "Public address for block mining BLS signatures (default = first account created)",
 		Value: "0",
-=======
-	OverrideIstanbulFlag = cli.Uint64Flag{
-		Name:  "override.istanbul",
-		Usage: "Manually specify Istanbul fork-block, overriding the bundled setting",
->>>>>>> a1c09b93
 	}
 	// Light server and client settings
 	LightLegacyServFlag = cli.IntFlag{ // Deprecated in favor of light.serve, remove in 2021
