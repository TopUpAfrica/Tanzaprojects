--- conflicted
+++ resolved
@@ -458,15 +458,12 @@
 				utils.Fatalf("Failed to start mining: %v", err)
 			}
 		}
-<<<<<<< HEAD
-=======
 		// Start the proxy handler if this is a node is proxied and "mining"
 		if ctx.GlobalBool(utils.ProxiedFlag.Name) {
 			if err := ethereum.StartProxiedValidatorEngine(); err != nil {
 				utils.Fatalf("Failed to start the proxy engine: %v", err)
 			}
 		}
->>>>>>> bd1e5338
 	}
 	if !ctx.GlobalBool(utils.VersionCheckFlag.Name) {
 		blockchain_parameters.SpawnCheck()
