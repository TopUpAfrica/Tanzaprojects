// Copyright 2018 The go-ethereum Authors
// This file is part of the go-ethereum library.
//
// The go-ethereum library is free software: you can redistribute it and/or modify
// it under the terms of the GNU Lesser General Public License as published by
// the Free Software Foundation, either version 3 of the License, or
// (at your option) any later version.
//
// The go-ethereum library is distributed in the hope that it will be useful,
// but WITHOUT ANY WARRANTY; without even the implied warranty of
// MERCHANTABILITY or FITNESS FOR A PARTICULAR PURPOSE. See the
// GNU Lesser General Public License for more details.
//
// You should have received a copy of the GNU Lesser General Public License
// along with the go-ethereum library. If not, see <http://www.gnu.org/licenses/>.

package rules

import (
	"fmt"
	"math/big"
	"strings"
	"testing"

	"github.com/ethereum/go-ethereum/accounts"
	"github.com/ethereum/go-ethereum/common"
	"github.com/ethereum/go-ethereum/common/hexutil"
	"github.com/ethereum/go-ethereum/core/types"
	"github.com/ethereum/go-ethereum/internal/ethapi"
	"github.com/ethereum/go-ethereum/signer/core"
	"github.com/ethereum/go-ethereum/signer/storage"
)

const JS = `
/**
This is an example implementation of a Javascript rule file.

When the signer receives a request over the external API, the corresponding method is evaluated.
Three things can happen:

1. The method returns "Approve". This means the operation is permitted.
2. The method returns "Reject". This means the operation is rejected.
3. Anything else; other return values [*], method not implemented or exception occurred during processing. This means
that the operation will continue to manual processing, via the regular UI method chosen by the user.

[*] Note: Future version of the ruleset may use more complex json-based returnvalues, making it possible to not
only respond Approve/Reject/Manual, but also modify responses. For example, choose to list only one, but not all
accounts in a list-request. The points above will continue to hold for non-json based responses ("Approve"/"Reject").

**/

function ApproveListing(request){
	console.log("In js approve listing");
	console.log(request.accounts[3].Address)
	console.log(request.meta.Remote)
	return "Approve"
}

function ApproveTx(request){
	console.log("test");
	console.log("from");
	return "Reject";
}

function test(thing){
	console.log(thing.String())
}

`

func mixAddr(a string) (*common.MixedcaseAddress, error) {
	return common.NewMixedcaseAddressFromString(a)
}

type alwaysDenyUI struct{}

func (alwaysDenyUI) OnInputRequired(info core.UserInputRequest) (core.UserInputResponse, error) {
	return core.UserInputResponse{}, nil
}
func (alwaysDenyUI) RegisterUIServer(api *core.UIServerAPI) {
}

func (alwaysDenyUI) OnSignerStartup(info core.StartupInfo) {
}

func (alwaysDenyUI) ApproveTx(request *core.SignTxRequest) (core.SignTxResponse, error) {
	return core.SignTxResponse{Transaction: request.Transaction, Approved: false}, nil
}

func (alwaysDenyUI) ApproveSignData(request *core.SignDataRequest) (core.SignDataResponse, error) {
	return core.SignDataResponse{Approved: false}, nil
}

func (alwaysDenyUI) ApproveListing(request *core.ListRequest) (core.ListResponse, error) {
	return core.ListResponse{Accounts: nil}, nil
}

func (alwaysDenyUI) ApproveNewAccount(request *core.NewAccountRequest) (core.NewAccountResponse, error) {
	return core.NewAccountResponse{Approved: false}, nil
}

func (alwaysDenyUI) ShowError(message string) {
	panic("implement me")
}

func (alwaysDenyUI) ShowInfo(message string) {
	panic("implement me")
}

func (alwaysDenyUI) OnApprovedTx(tx ethapi.SignTransactionResult) {
	panic("implement me")
}

func initRuleEngine(js string) (*rulesetUI, error) {
	r, err := NewRuleEvaluator(&alwaysDenyUI{}, storage.NewEphemeralStorage())
	if err != nil {
		return nil, fmt.Errorf("failed to create js engine: %v", err)
	}
	if err = r.Init(js); err != nil {
		return nil, fmt.Errorf("failed to load bootstrap js: %v", err)
	}
	return r, nil
}

func TestListRequest(t *testing.T) {
	accs := make([]accounts.Account, 5)

	for i := range accs {
		addr := fmt.Sprintf("000000000000000000000000000000000000000%x", i)
		acc := accounts.Account{
			Address: common.BytesToAddress(common.Hex2Bytes(addr)),
			URL:     accounts.URL{Scheme: "test", Path: fmt.Sprintf("acc-%d", i)},
		}
		accs[i] = acc
	}

	js := `function ApproveListing(){ return "Approve" }`

	r, err := initRuleEngine(js)
	if err != nil {
		t.Errorf("Couldn't create evaluator %v", err)
		return
	}
	resp, _ := r.ApproveListing(&core.ListRequest{
		Accounts: accs,
		Meta:     core.Metadata{Remote: "remoteip", Local: "localip", Scheme: "inproc"},
	})
	if len(resp.Accounts) != len(accs) {
		t.Errorf("Expected check to resolve to 'Approve'")
	}
}

func TestSignTxRequest(t *testing.T) {

	js := `
	function ApproveTx(r){
		console.log("transaction.from", r.transaction.from);
		console.log("transaction.to", r.transaction.to);
		console.log("transaction.value", r.transaction.value);
		console.log("transaction.nonce", r.transaction.nonce);
		if(r.transaction.from.toLowerCase()=="0x0000000000000000000000000000000000001337"){ return "Approve"}
		if(r.transaction.from.toLowerCase()=="0x000000000000000000000000000000000000dead"){ return "Reject"}
	}`

	r, err := initRuleEngine(js)
	if err != nil {
		t.Errorf("Couldn't create evaluator %v", err)
		return
	}
	to, err := mixAddr("000000000000000000000000000000000000dead")
	if err != nil {
		t.Error(err)
		return
	}
	from, err := mixAddr("0000000000000000000000000000000000001337")

	if err != nil {
		t.Error(err)
		return
	}
	t.Logf("to %v", to.Address().String())
	resp, err := r.ApproveTx(&core.SignTxRequest{
		Transaction: core.SendTxArgs{
			From: *from,
			To:   to},
		Callinfo: nil,
		Meta:     core.Metadata{Remote: "remoteip", Local: "localip", Scheme: "inproc"},
	})
	if err != nil {
		t.Errorf("Unexpected error %v", err)
	}
	if !resp.Approved {
		t.Errorf("Expected check to resolve to 'Approve'")
	}
}

type dummyUI struct {
	calls []string
}

func (d *dummyUI) RegisterUIServer(api *core.UIServerAPI) {
	panic("implement me")
}

func (d *dummyUI) OnInputRequired(info core.UserInputRequest) (core.UserInputResponse, error) {
	d.calls = append(d.calls, "OnInputRequired")
	return core.UserInputResponse{}, nil
}

func (d *dummyUI) ApproveTx(request *core.SignTxRequest) (core.SignTxResponse, error) {
	d.calls = append(d.calls, "ApproveTx")
	return core.SignTxResponse{}, core.ErrRequestDenied
}

func (d *dummyUI) ApproveSignData(request *core.SignDataRequest) (core.SignDataResponse, error) {
	d.calls = append(d.calls, "ApproveSignData")
	return core.SignDataResponse{}, core.ErrRequestDenied
}

func (d *dummyUI) ApproveListing(request *core.ListRequest) (core.ListResponse, error) {
	d.calls = append(d.calls, "ApproveListing")
	return core.ListResponse{}, core.ErrRequestDenied
}

func (d *dummyUI) ApproveNewAccount(request *core.NewAccountRequest) (core.NewAccountResponse, error) {
	d.calls = append(d.calls, "ApproveNewAccount")
	return core.NewAccountResponse{}, core.ErrRequestDenied
}

func (d *dummyUI) ShowError(message string) {
	d.calls = append(d.calls, "ShowError")
}

func (d *dummyUI) ShowInfo(message string) {
	d.calls = append(d.calls, "ShowInfo")
}

func (d *dummyUI) OnApprovedTx(tx ethapi.SignTransactionResult) {
	d.calls = append(d.calls, "OnApprovedTx")
}

func (d *dummyUI) OnSignerStartup(info core.StartupInfo) {
}

//TestForwarding tests that the rule-engine correctly dispatches requests to the next caller
func TestForwarding(t *testing.T) {

	js := ""
	ui := &dummyUI{make([]string, 0)}
	jsBackend := storage.NewEphemeralStorage()
	r, err := NewRuleEvaluator(ui, jsBackend)
	if err != nil {
		t.Fatalf("Failed to create js engine: %v", err)
	}
	if err = r.Init(js); err != nil {
		t.Fatalf("Failed to load bootstrap js: %v", err)
	}
	r.ApproveSignData(nil)
	r.ApproveTx(nil)
	r.ApproveNewAccount(nil)
	r.ApproveListing(nil)
	r.ShowError("test")
	r.ShowInfo("test")

	//This one is not forwarded
	r.OnApprovedTx(ethapi.SignTransactionResult{})

	expCalls := 6
	if len(ui.calls) != expCalls {

		t.Errorf("Expected %d forwarded calls, got %d: %s", expCalls, len(ui.calls), strings.Join(ui.calls, ","))

	}

}

func TestMissingFunc(t *testing.T) {
	r, err := initRuleEngine(JS)
	if err != nil {
		t.Errorf("Couldn't create evaluator %v", err)
		return
	}

	_, err = r.execute("MissingMethod", "test")

	if err == nil {
		t.Error("Expected error")
	}

	approved, err := r.checkApproval("MissingMethod", nil, nil)
	if err == nil {
		t.Errorf("Expected missing method to yield error'")
	}
	if approved {
		t.Errorf("Expected missing method to cause non-approval")
	}
	t.Logf("Err %v", err)

}
func TestStorage(t *testing.T) {

	js := `
	function testStorage(){
		storage.put("mykey", "myvalue")
		a = storage.get("mykey")

		storage.put("mykey", ["a", "list"])  	// Should result in "a,list"
		a += storage.get("mykey")


		storage.put("mykey", {"an": "object"}) 	// Should result in "[object Object]"
		a += storage.get("mykey")


		storage.put("mykey", JSON.stringify({"an": "object"})) // Should result in '{"an":"object"}'
		a += storage.get("mykey")

		a += storage.get("missingkey")		//Missing keys should result in empty string
		storage.put("","missing key==noop") // Can't store with 0-length key
		a += storage.get("")				// Should result in ''

		var b = new BigNumber(2)
		var c = new BigNumber(16)//"0xf0",16)
		var d = b.plus(c)
		console.log(d)
		return a
	}
`
	r, err := initRuleEngine(js)
	if err != nil {
		t.Errorf("Couldn't create evaluator %v", err)
		return
	}

	v, err := r.execute("testStorage", nil)

	if err != nil {
		t.Errorf("Unexpected error %v", err)
	}
	retval, err := v.ToString()

	if err != nil {
		t.Errorf("Unexpected error %v", err)
	}
	exp := `myvaluea,list[object Object]{"an":"object"}`
	if retval != exp {
		t.Errorf("Unexpected data, expected '%v', got '%v'", exp, retval)
	}
	t.Logf("Err %v", err)

}

const ExampleTxWindow = `
	function big(str){
		if(str.slice(0,2) == "0x"){ return new BigNumber(str.slice(2),16)}
		return new BigNumber(str)
	}

	// Time window: 1 week
	var window = 1000* 3600*24*7;

	// Limit : 1 ether
	var limit = new BigNumber("1e18");

	function isLimitOk(transaction){
		var value = big(transaction.value)
		// Start of our window function
		var windowstart = new Date().getTime() - window;

		var txs = [];
		var stored = storage.get('txs');

		if(stored != ""){
			txs = JSON.parse(stored)
		}
		// First, remove all that have passed out of the time-window
		var newtxs = txs.filter(function(tx){return tx.tstamp > windowstart});
		console.log(txs, newtxs.length);

		// Secondly, aggregate the current sum
		sum = new BigNumber(0)

		sum = newtxs.reduce(function(agg, tx){ return big(tx.value).plus(agg)}, sum);
		console.log("ApproveTx > Sum so far", sum);
		console.log("ApproveTx > Requested", value.toNumber());

		// Would we exceed weekly limit ?
		return sum.plus(value).lt(limit)

	}
	function ApproveTx(r){
		console.log(r)
		console.log(typeof(r))
		if (isLimitOk(r.transaction)){
			return "Approve"
		}
		return "Nope"
	}

	/**
	* OnApprovedTx(str) is called when a transaction has been approved and signed. The parameter
 	* 'response_str' contains the return value that will be sent to the external caller.
	* The return value from this method is ignore - the reason for having this callback is to allow the
	* ruleset to keep track of approved transactions.
	*
	* When implementing rate-limited rules, this callback should be used.
	* If a rule responds with neither 'Approve' nor 'Reject' - the tx goes to manual processing. If the user
	* then accepts the transaction, this method will be called.
	*
	* TLDR; Use this method to keep track of signed transactions, instead of using the data in ApproveTx.
	*/
 	function OnApprovedTx(resp){
		var value = big(resp.tx.value)
		var txs = []
		// Load stored transactions
		var stored = storage.get('txs');
		if(stored != ""){
			txs = JSON.parse(stored)
		}
		// Add this to the storage
		txs.push({tstamp: new Date().getTime(), value: value});
		storage.put("txs", JSON.stringify(txs));
	}

`

func dummyTx(value hexutil.Big) *core.SignTxRequest {
	to, _ := mixAddr("000000000000000000000000000000000000dead")
	from, _ := mixAddr("000000000000000000000000000000000000dead")
	n := hexutil.Uint64(3)
	gas := hexutil.Uint64(21000)
	gasPrice := hexutil.Big(*big.NewInt(2000000))

	return &core.SignTxRequest{
		Transaction: core.SendTxArgs{
			From:     *from,
			To:       to,
			Value:    value,
			Nonce:    n,
			GasPrice: gasPrice,
			Gas:      gas,
		},
		Callinfo: []core.ValidationInfo{
			{Typ: "Warning", Message: "All your base are bellong to us"},
		},
		Meta: core.Metadata{Remote: "remoteip", Local: "localip", Scheme: "inproc"},
	}
}

func dummyTxWithV(value uint64) *core.SignTxRequest {
	v := big.NewInt(0).SetUint64(value)
	h := hexutil.Big(*v)
	return dummyTx(h)
}

func dummySigned(value *big.Int) *types.Transaction {
	to := common.HexToAddress("000000000000000000000000000000000000dead")
	gas := uint64(21000)
	gasPrice := big.NewInt(2000000)
	data := make([]byte, 0)
<<<<<<< HEAD
	return types.NewTransaction(3, to, value, gas, gasPrice, nil, nil, data)
=======
	return types.NewTransaction(3, to, value, gas, gasPrice, nil, nil, nil, data)

>>>>>>> 3f005615
}

func TestLimitWindow(t *testing.T) {
	r, err := initRuleEngine(ExampleTxWindow)
	if err != nil {
		t.Errorf("Couldn't create evaluator %v", err)
		return
	}
	// 0.3 ether: 429D069189E0000 wei
	v := big.NewInt(0).SetBytes(common.Hex2Bytes("0429D069189E0000"))
	h := hexutil.Big(*v)
	// The first three should succeed
	for i := 0; i < 3; i++ {
		unsigned := dummyTx(h)
		resp, err := r.ApproveTx(unsigned)
		if err != nil {
			t.Errorf("Unexpected error %v", err)
		}
		if !resp.Approved {
			t.Errorf("Expected check to resolve to 'Approve'")
		}
		// Create a dummy signed transaction

		response := ethapi.SignTransactionResult{
			Tx:  dummySigned(v),
			Raw: common.Hex2Bytes("deadbeef"),
		}
		r.OnApprovedTx(response)
	}
	// Fourth should fail
	resp, _ := r.ApproveTx(dummyTx(h))
	if resp.Approved {
		t.Errorf("Expected check to resolve to 'Reject'")
	}
}

// dontCallMe is used as a next-handler that does not want to be called - it invokes test failure
type dontCallMe struct {
	t *testing.T
}

func (d *dontCallMe) OnInputRequired(info core.UserInputRequest) (core.UserInputResponse, error) {
	d.t.Fatalf("Did not expect next-handler to be called")
	return core.UserInputResponse{}, nil
}

func (d *dontCallMe) RegisterUIServer(api *core.UIServerAPI) {
}

func (d *dontCallMe) OnSignerStartup(info core.StartupInfo) {
}

func (d *dontCallMe) ApproveTx(request *core.SignTxRequest) (core.SignTxResponse, error) {
	d.t.Fatalf("Did not expect next-handler to be called")
	return core.SignTxResponse{}, core.ErrRequestDenied
}

func (d *dontCallMe) ApproveSignData(request *core.SignDataRequest) (core.SignDataResponse, error) {
	d.t.Fatalf("Did not expect next-handler to be called")
	return core.SignDataResponse{}, core.ErrRequestDenied
}

func (d *dontCallMe) ApproveListing(request *core.ListRequest) (core.ListResponse, error) {
	d.t.Fatalf("Did not expect next-handler to be called")
	return core.ListResponse{}, core.ErrRequestDenied
}

func (d *dontCallMe) ApproveNewAccount(request *core.NewAccountRequest) (core.NewAccountResponse, error) {
	d.t.Fatalf("Did not expect next-handler to be called")
	return core.NewAccountResponse{}, core.ErrRequestDenied
}

func (d *dontCallMe) ShowError(message string) {
	d.t.Fatalf("Did not expect next-handler to be called")
}

func (d *dontCallMe) ShowInfo(message string) {
	d.t.Fatalf("Did not expect next-handler to be called")
}

func (d *dontCallMe) OnApprovedTx(tx ethapi.SignTransactionResult) {
	d.t.Fatalf("Did not expect next-handler to be called")
}

//TestContextIsCleared tests that the rule-engine does not retain variables over several requests.
// if it does, that would be bad since developers may rely on that to store data,
// instead of using the disk-based data storage
func TestContextIsCleared(t *testing.T) {

	js := `
	function ApproveTx(){
		if (typeof foobar == 'undefined') {
			foobar = "Approve"
 		}
		console.log(foobar)
		if (foobar == "Approve"){
			foobar = "Reject"
		}else{
			foobar = "Approve"
		}
		return foobar
	}
	`
	ui := &dontCallMe{t}
	r, err := NewRuleEvaluator(ui, storage.NewEphemeralStorage())
	if err != nil {
		t.Fatalf("Failed to create js engine: %v", err)
	}
	if err = r.Init(js); err != nil {
		t.Fatalf("Failed to load bootstrap js: %v", err)
	}
	tx := dummyTxWithV(0)
	r1, _ := r.ApproveTx(tx)
	r2, _ := r.ApproveTx(tx)
	if r1.Approved != r2.Approved {
		t.Errorf("Expected execution context to be cleared between executions")
	}
}

func TestSignData(t *testing.T) {

	js := `function ApproveListing(){
    return "Approve"
}
function ApproveSignData(r){
    if( r.address.toLowerCase() == "0x694267f14675d7e1b9494fd8d72fefe1755710fa")
    {
        if(r.messages[0].value.indexOf("bazonk") >= 0){
            return "Approve"
        }
        return "Reject"
    }
    // Otherwise goes to manual processing
}`
	r, err := initRuleEngine(js)
	if err != nil {
		t.Errorf("Couldn't create evaluator %v", err)
		return
	}
	message := "baz bazonk foo"
	hash, rawdata := accounts.TextAndHash([]byte(message))
	addr, _ := mixAddr("0x694267f14675d7e1b9494fd8d72fefe1755710fa")

	t.Logf("address %v %v\n", addr.String(), addr.Original())

	nvt := []*core.NameValueType{
		{
			Name:  "message",
			Typ:   "text/plain",
			Value: message,
		},
	}
	resp, err := r.ApproveSignData(&core.SignDataRequest{
		Address:  *addr,
		Messages: nvt,
		Hash:     hash,
		Meta:     core.Metadata{Remote: "remoteip", Local: "localip", Scheme: "inproc"},
		Rawdata:  []byte(rawdata),
	})
	if err != nil {
		t.Fatalf("Unexpected error %v", err)
	}
	if !resp.Approved {
		t.Fatalf("Expected approved")
	}
}<|MERGE_RESOLUTION|>--- conflicted
+++ resolved
@@ -458,12 +458,8 @@
 	gas := uint64(21000)
 	gasPrice := big.NewInt(2000000)
 	data := make([]byte, 0)
-<<<<<<< HEAD
-	return types.NewTransaction(3, to, value, gas, gasPrice, nil, nil, data)
-=======
 	return types.NewTransaction(3, to, value, gas, gasPrice, nil, nil, nil, data)
 
->>>>>>> 3f005615
 }
 
 func TestLimitWindow(t *testing.T) {
