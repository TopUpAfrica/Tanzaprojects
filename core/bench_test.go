--- conflicted
+++ resolved
@@ -85,11 +85,7 @@
 	return func(i int, gen *BlockGen) {
 		toaddr := common.Address{}
 		data := make([]byte, nbytes)
-<<<<<<< HEAD
-		gas, _ := IntrinsicGas(data, false, false, false, nil)
-=======
-		gas, _ := IntrinsicGas(data, false, false, nil, nil, nil)
->>>>>>> 22001689
+		gas, _ := IntrinsicGas(data, false, nil, nil, nil)
 		tx, _ := types.SignTx(types.NewTransaction(gen.TxNonce(benchRootAddr), toaddr, big.NewInt(1), gas, nil, nil, nil, data), types.HomesteadSigner{}, benchRootKey)
 		gen.AddTx(tx)
 	}
