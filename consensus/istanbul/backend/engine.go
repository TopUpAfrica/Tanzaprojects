// Copyright 2017 The go-ethereum Authors
// This file is part of the go-ethereum library.
//
// The go-ethereum library is free software: you can redistribute it and/or modify
// it under the terms of the GNU Lesser General Public License as published by
// the Free Software Foundation, either version 3 of the License, or
// (at your option) any later version.
//
// The go-ethereum library is distributed in the hope that it will be useful,
// but WITHOUT ANY WARRANTY; without even the implied warranty of
// MERCHANTABILITY or FITNESS FOR A PARTICULAR PURPOSE. See the
// GNU Lesser General Public License for more details.
//
// You should have received a copy of the GNU Lesser General Public License
// along with the go-ethereum library. If not, see <http://www.gnu.org/licenses/>.

package backend

import (
	"bytes"
	"errors"
	"fmt"
	"math/big"
	"time"

	"github.com/ethereum/go-ethereum/common"
	"github.com/ethereum/go-ethereum/consensus"
	"github.com/ethereum/go-ethereum/consensus/istanbul"
	istanbulCore "github.com/ethereum/go-ethereum/consensus/istanbul/core"
	"github.com/ethereum/go-ethereum/consensus/istanbul/validator"
	gpm "github.com/ethereum/go-ethereum/contract_comm/gasprice_minimum"
	"github.com/ethereum/go-ethereum/core/state"
	"github.com/ethereum/go-ethereum/core/types"
	blscrypto "github.com/ethereum/go-ethereum/crypto/bls"
	"github.com/ethereum/go-ethereum/log"
	"github.com/ethereum/go-ethereum/rlp"
	"github.com/ethereum/go-ethereum/rpc"
	lru "github.com/hashicorp/golang-lru"
	"golang.org/x/crypto/sha3"
)

const (
	inmemorySnapshots             = 128 // Number of recent vote snapshots to keep in memory
	inmemoryPeers                 = 40
	inmemoryMessages              = 1024
	mobileAllowedClockSkew uint64 = 5
)

var (
	// errInvalidProposal is returned when a prposal is malformed.
	errInvalidProposal = errors.New("invalid proposal")
	// errInvalidSignature is returned when given signature is not signed by given
	// address.
	errInvalidSignature = errors.New("invalid signature")
	// errInsufficientSeals is returned when there is not enough signatures to
	// pass the quorum check.
	errInsufficientSeals = errors.New("not enough seals to reach quorum")
	// errUnknownBlock is returned when the list of validators or header is requested for a block
	// that is not part of the local blockchain.
	errUnknownBlock = errors.New("unknown block")
	// errUnauthorized is returned if a header is signed by a non authorized entity.
	errUnauthorized = errors.New("not an elected validator")
	// errInvalidDifficulty is returned if the difficulty of a block is not 1
	errInvalidDifficulty = errors.New("invalid difficulty")
	// errInvalidExtraDataFormat is returned when the extra data format is incorrect
	errInvalidExtraDataFormat = errors.New("invalid extra data format")
	// errInvalidMixDigest is returned if a block's mix digest is not Istanbul digest.
	errInvalidMixDigest = errors.New("invalid Istanbul mix digest")
	// errInvalidNonce is returned if a block's nonce is invalid
	errInvalidNonce = errors.New("invalid nonce")
	// errCoinbase is returned if a block's coinbase is invalid
	errInvalidCoinbase = errors.New("invalid coinbase")
	// errInvalidUncleHash is returned if a block contains an non-empty uncle list.
	errInvalidUncleHash = errors.New("non empty uncle hash")
	// errInvalidTimestamp is returned if the timestamp of a block is lower than the previous block's timestamp + the minimum block period.
	errInvalidTimestamp = errors.New("invalid timestamp")
	// errInvalidVotingChain is returned if an authorization list is attempted to
	// be modified via out-of-range or non-contiguous headers.
	errInvalidVotingChain = errors.New("invalid voting chain")
	// errInvalidAggregatedSeal is returned if the aggregated seal is invalid.
	errInvalidAggregatedSeal = errors.New("invalid aggregated seal")
	// errInvalidAggregatedSeal is returned if the aggregated seal is missing.
	errEmptyAggregatedSeal = errors.New("empty aggregated seal")
	// errMismatchTxhashes is returned if the TxHash in header is mismatch.
	errMismatchTxhashes = errors.New("mismatch transactions hashes")
	// errInvalidValidatorSetDiff is returned if the header contains invalid validator set diff
	errInvalidValidatorSetDiff = errors.New("invalid validator set diff")
	// errUnauthorizedAnnounceMessage is returned when the received announce message is from
	// an unregistered validator
	errUnauthorizedAnnounceMessage = errors.New("unauthorized announce message")
	// errUnauthorizedValEnodesShareMessage is returned when the received valEnodeshare message is from
	// an unauthorized sender
	errUnauthorizedValEnodesShareMessage = errors.New("unauthorized valenodesshare message")
)

var (
	defaultDifficulty = big.NewInt(1)
	nilUncleHash      = types.CalcUncleHash(nil) // Always Keccak256(RLP([])) as uncles are meaningless outside of PoW.
	emptyNonce        = types.BlockNonce{}
	now               = time.Now

	inmemoryAddresses  = 20 // Number of recent addresses from ecrecover
	recentAddresses, _ = lru.NewARC(inmemoryAddresses)
)

// Author retrieves the Ethereum address of the account that minted the given
// block, which may be different from the header's coinbase if a consensus
// engine is based on signatures.
func (sb *Backend) Author(header *types.Header) (common.Address, error) {
	return ecrecover(header)
}

// VerifyHeader checks whether a header conforms to the consensus rules of a
// given engine. Verifies the seal regardless of given "seal" argument.
func (sb *Backend) VerifyHeader(chain consensus.ChainReader, header *types.Header, seal bool) error {
	return sb.verifyHeader(chain, header, nil)
}

// verifyHeader checks whether a header conforms to the consensus rules.The
// caller may optionally pass in a batch of parents (ascending order) to avoid
// looking those up from the database. This is useful for concurrently verifying
// a batch of new headers.
func (sb *Backend) verifyHeader(chain consensus.ChainReader, header *types.Header, parents []*types.Header) error {
	if header.Number == nil {
		return errUnknownBlock
	}

	// If the full chain isn't available (as on mobile devices), don't reject future blocks
	// This is due to potential clock skew
	allowedFutureBlockTime := uint64(now().Unix())
	if !chain.Config().FullHeaderChainAvailable {
		allowedFutureBlockTime = allowedFutureBlockTime + mobileAllowedClockSkew
	}

	// Don't waste time checking blocks from the future
	if header.Time > allowedFutureBlockTime {
		return consensus.ErrFutureBlock
	}

	// Ensure that the extra data format is satisfied
	if _, err := types.ExtractIstanbulExtra(header); err != nil {
		return errInvalidExtraDataFormat
	}

	// Ensure that the nonce is empty (Istanbul was originally using it for a candidate validator vote)
	if header.Nonce != (emptyNonce) {
		return errInvalidNonce
	}

	// Ensure that the mix digest is zero as we don't have fork protection currently
	if header.MixDigest != types.IstanbulDigest {
		return errInvalidMixDigest
	}
	// Ensure that the block doesn't contain any uncles which are meaningless in Istanbul
	if header.UncleHash != nilUncleHash {
		return errInvalidUncleHash
	}
	// Ensure that the block's difficulty is meaningful (may not be correct at this point)
	if header.Difficulty == nil || header.Difficulty.Cmp(defaultDifficulty) != 0 {
		return errInvalidDifficulty
	}

	return sb.verifyCascadingFields(chain, header, parents)
}

// verifyCascadingFields verifies all the header fields that are not standalone,
// rather depend on a batch of previous headers. The caller may optionally pass
// in a batch of parents (ascending order) to avoid looking those up from the
// database. This is useful for concurrently verifying a batch of new headers.
func (sb *Backend) verifyCascadingFields(chain consensus.ChainReader, header *types.Header, parents []*types.Header) error {
	// The genesis block is the always valid dead-end
	number := header.Number.Uint64()
	if number == 0 {
		return nil
	}
	// Ensure that the block's timestamp isn't too close to it's parent
	var parent *types.Header
	if len(parents) > 0 {
		parent = parents[len(parents)-1]
	} else {
		parent = chain.GetHeader(header.ParentHash, number-1)
	}
	if chain.Config().FullHeaderChainAvailable {

		if parent == nil || parent.Number.Uint64() != number-1 || parent.Hash() != header.ParentHash {
			return consensus.ErrUnknownAncestor
		}
		if parent.Time+sb.config.BlockPeriod > header.Time {
			return errInvalidTimestamp
		}
		// Verify validators in extraData. Validators in snapshot and extraData should be the same.
		if err := sb.verifySigner(chain, header, parents); err != nil {
			return err
		}
	}

	return sb.verifyAggregatedSeals(chain, header, parents)
}

// VerifyHeaders is similar to VerifyHeader, but verifies a batch of headers
// concurrently. The method returns a quit channel to abort the operations and
// a results channel to retrieve the async verifications (the order is that of
// the input slice).
func (sb *Backend) VerifyHeaders(chain consensus.ChainReader, headers []*types.Header, seals []bool) (chan<- struct{}, <-chan error) {
	abort := make(chan struct{})
	results := make(chan error, len(headers))
	go func() {
		for i, header := range headers {
			err := sb.verifyHeader(chain, header, headers[:i])

			select {
			case <-abort:
				return
			case results <- err:
			}
		}
	}()
	return abort, results
}

// VerifyUncles verifies that the given block's uncles conform to the consensus
// rules of a given engine.
func (sb *Backend) VerifyUncles(chain consensus.ChainReader, block *types.Block) error {
	if len(block.Uncles()) > 0 {
		return errInvalidUncleHash
	}
	return nil
}

// verifySigner checks whether the signer is in parent's validator set
func (sb *Backend) verifySigner(chain consensus.ChainReader, header *types.Header, parents []*types.Header) error {
	// Verifying the genesis block is not supported
	number := header.Number.Uint64()
	if number == 0 {
		return errUnknownBlock
	}

	// Retrieve the snapshot needed to verify this header and cache it
	snap, err := sb.snapshot(chain, number-1, header.ParentHash, parents)
	if err != nil {
		return err
	}

	// resolve the authorization key and check against signers
	signer, err := ecrecover(header)
	if err != nil {
		return err
	}

	// Signer should be in the validator set of previous block's extraData.
	if _, v := snap.ValSet.GetByAddress(signer); v == nil {
		return errUnauthorized
	}
	return nil
}

// verifyAggregatedSeals checks whether the aggregated seal and parent seal in the header is
// signed on by the block's validators and the parent block's validators respectively
func (sb *Backend) verifyAggregatedSeals(chain consensus.ChainReader, header *types.Header, parents []*types.Header) error {
	number := header.Number.Uint64()
	// We don't need to verify committed seals in the genesis block
	if number == 0 {
		return nil
	}

	extra, err := types.ExtractIstanbulExtra(header)
	if err != nil {
		return err
	}

	// The length of Committed seals should be larger than 0
	if len(extra.AggregatedSeal.Signature) == 0 {
		return errEmptyAggregatedSeal
	}

	// Check the signatures on the current header
	snap, err := sb.snapshot(chain, number-1, header.ParentHash, parents)
	if err != nil {
		return err
	}
	validators := snap.ValSet.Copy()
	err = sb.verifyAggregatedSeal(header.Hash(), validators, extra.AggregatedSeal)
	if err != nil {
		return err
	}

	// The genesis block is skipped since it has no parents.
	// The first block is also skipped, since its parent
	// is the genesis block which contains no parent signatures.
	// The parent commit messages are only used for the uptime calculation,
	// so ultralight clients don't need to verify them
	if number > 1 && chain.Config().FullHeaderChainAvailable {
		sb.logger.Trace("verifyAggregatedSeals: verifying parent seals for block", "num", number)
		var parentValidators istanbul.ValidatorSet
		// The first block in an epoch will have a different validator set than the block
		// before it. If the current block is the first block in an epoch, we need to fetch the previous
		// validator set to validate the parent signatures.
		if number%sb.config.Epoch == 1 {
			snap, err := sb.snapshot(chain, number-2, common.Hash{}, nil)
			if err != nil {
				return err
			}
			parentValidators = snap.ValSet.Copy()
		} else {
			parentValidators = validators.Copy()
		}

		// Check the signatures made by the validator set corresponding to the
		// parent block's hash. We use header.ParentHash to handle both
		// ultralight and non-ultralight cases.
		// parent.Hash() would correspond to the previous epoch
		// block in ultralight, while the extra.ParentCommit is made on the block which was
		// immediately before the current block.
		return sb.verifyAggregatedSeal(header.ParentHash, parentValidators, extra.ParentAggregatedSeal)
	}

	return nil
}

func (sb *Backend) verifyAggregatedSeal(headerHash common.Hash, validators istanbul.ValidatorSet, aggregatedSeal types.IstanbulAggregatedSeal) error {
	logger := sb.logger.New("func", "Backend.verifyAggregatedSeal()")
	if len(aggregatedSeal.Signature) != types.IstanbulExtraBlsSignature {
		return errInvalidAggregatedSeal
	}

	proposalSeal := istanbulCore.PrepareCommittedSeal(headerHash, aggregatedSeal.Round)
	// Find which public keys signed from the provided validator set
	publicKeys := []blscrypto.SerializedPublicKey{}
	for i := 0; i < validators.Size(); i++ {
		if aggregatedSeal.Bitmap.Bit(i) == 1 {
			pubKey := validators.GetByIndex(uint64(i)).BLSPublicKey()
			publicKeys = append(publicKeys, pubKey)
		}
	}
	// The length of a valid seal should be greater than the minimum quorum size
	if len(publicKeys) < validators.MinQuorumSize() {
		logger.Error("Aggregated seal does not aggregate enough seals", "numSeals", len(publicKeys), "minimum quorum size", validators.MinQuorumSize())
		return errInsufficientSeals
	}
	err := blscrypto.VerifyAggregatedSignature(publicKeys, proposalSeal, []byte{}, aggregatedSeal.Signature, false)
	if err != nil {
		logger.Error("Unable to verify aggregated signature", "err", err)
		return errInvalidSignature
	}

	return nil
}

// VerifySeal checks whether the crypto seal on a header is valid according to
// the consensus rules of the given engine.
func (sb *Backend) VerifySeal(chain consensus.ChainReader, header *types.Header) error {
	// Ensure the block number is greater than zero, but less or equal to than max uint64.
	if header.Number.Cmp(common.Big0) <= 0 || !header.Number.IsUint64() {
		return errUnknownBlock
	}

	extra, err := types.ExtractIstanbulExtra(header)
	if err != nil {
		return errInvalidExtraDataFormat
	}

	// Acquire the validator set whose signatures will be verified.
	// FIXME: Based on the current implemenation of validator set construction, only validator sets
	// from the canonical chain will be used. This means that if the provided header is a valid
	// member of a non-canonical chain, seal verification will only succeed if the validator set
	// happens to be the same as the canonical chain at the same block number (as would be the case
	// for a fork from the canonical chain which does not cross an epoch boundary)
	valSet := sb.getValidators(header.Number.Uint64()-1, header.ParentHash)
	return sb.verifyAggregatedSeal(header.Hash(), valSet, extra.AggregatedSeal)
}

// Prepare initializes the consensus fields of a block header according to the
// rules of a particular engine. The changes are executed inline.
func (sb *Backend) Prepare(chain consensus.ChainReader, header *types.Header) error {
	// unused fields, force to set to empty
	header.Coinbase = sb.address
	header.Nonce = emptyNonce
	header.MixDigest = types.IstanbulDigest

	// copy the parent extra data as the header extra data
	number := header.Number.Uint64()
	parent := chain.GetHeader(header.ParentHash, number-1)
	if parent == nil {
		return consensus.ErrUnknownAncestor
	}
	// use the same difficulty for all blocks
	header.Difficulty = defaultDifficulty

	// set header's timestamp
	header.Time = parent.Time + sb.config.BlockPeriod
	nowTime := uint64(now().Unix())
	if header.Time < nowTime {
		header.Time = nowTime
	}

	if err := writeEmptyIstanbulExtra(header); err != nil {
		return err
	}

	// wait for the timestamp of header, use this to adjust the block period
	delay := time.Unix(int64(header.Time), 0).Sub(now())
	time.Sleep(delay)

	return sb.addParentSeal(chain, header)
}

// UpdateValSetDiff will update the validator set diff in the header, if the mined header is the last block of the epoch
func (sb *Backend) UpdateValSetDiff(chain consensus.ChainReader, header *types.Header, state *state.StateDB) error {
	// If this is the last block of the epoch, then get the validator set diff, to save into the header
	log.Trace("Called UpdateValSetDiff", "number", header.Number.Uint64(), "epoch", sb.config.Epoch)
	if istanbul.IsLastBlockOfEpoch(header.Number.Uint64(), sb.config.Epoch) {
		newValSet, err := sb.getNewValidatorSet(header, state)
		if err == nil {
			// Get the last epoch's validator set
			snap, err := sb.snapshot(chain, header.Number.Uint64()-1, header.ParentHash, nil)
			if err != nil {
				return err
			}

			// add validators in snapshot to extraData's validators section
			return writeValidatorSetDiff(header, snap.validators(), newValSet)
		}
	}
	// If it's not the last block or we were unable to pull the new validator set, then the validator set diff should be empty
	return writeValidatorSetDiff(header, []istanbul.ValidatorData{}, []istanbul.ValidatorData{})
}

// Returns whether or not a particular header represents the last block in the epoch.
func (sb *Backend) IsLastBlockOfEpoch(header *types.Header) bool {
	return istanbul.IsLastBlockOfEpoch(header.Number.Uint64(), sb.config.Epoch)
}

// Returns the size of epochs in blocks.
func (sb *Backend) EpochSize() uint64 {
	return sb.config.Epoch
}

// Returns the size of the lookback window for calculating uptime (in blocks)
func (sb *Backend) LookbackWindow() uint64 {
	return sb.config.LookbackWindow
}

// Finalize runs any post-transaction state modifications (e.g. block rewards)
// but does not assemble the block.
//
// Note: The block header and state database might be updated to reflect any
// consensus rules that happen at finalization (e.g. block rewards).
func (sb *Backend) Finalize(chain consensus.ChainReader, header *types.Header, state *state.StateDB, txs []*types.Transaction,
	uncles []*types.Header) {
	start := time.Now()
	defer sb.finalizationTimer.UpdateSince(start)

	logger := sb.logger.New("func", "Finalize", "block", header.Number.Uint64(), "epochSize", sb.config.Epoch)
	logger.Trace("Finalizing")

	snapshot := state.Snapshot()
	err := sb.setInitialGoldTokenTotalSupplyIfUnset(header, state)
	if err != nil {
		state.RevertToSnapshot(snapshot)
	}

	// Trigger an update to the gas price minimum in the GasPriceMinimum contract based on block congestion
	snapshot = state.Snapshot()
	_, err = gpm.UpdateGasPriceMinimum(header, state)
	if err != nil {
		state.RevertToSnapshot(snapshot)
	}

	lastBlockOfEpoch := istanbul.IsLastBlockOfEpoch(header.Number.Uint64(), sb.config.Epoch)
	if lastBlockOfEpoch {
		snapshot = state.Snapshot()
		err = sb.distributeEpochRewards(header, state)
		if err != nil {
			sb.logger.Error("Failed to distribute epoch rewards", "blockNumber", header.Number, "err", err)
			state.RevertToSnapshot(snapshot)
		}
	}

	header.Root = state.IntermediateRoot(chain.Config().IsEIP158(header.Number))
	header.UncleHash = types.CalcUncleHash(nil)
	logger.Debug("Finalized", "duration", now().Sub(start), "lastInEpoch", lastBlockOfEpoch)
}

// FinalizeAndAssemble runs any post-transaction state modifications (e.g. block
// rewards) and assembles the final block.
//
// Note: The block header and state database might be updated to reflect any
// consensus rules that happen at finalization (e.g. block rewards).
func (sb *Backend) FinalizeAndAssemble(chain consensus.ChainReader, header *types.Header, state *state.StateDB, txs []*types.Transaction,
	uncles []*types.Header, receipts []*types.Receipt, randomness *types.Randomness) (*types.Block, error) {

	sb.Finalize(chain, header, state, txs, uncles)

	// Add extra receipt for Block's Internal Transaction Logs
	if len(state.GetLogs(common.Hash{})) > 0 {
		receipt := types.NewReceipt(nil, false, 0)
		receipt.Logs = state.GetLogs(common.Hash{})
		receipt.Bloom = types.CreateBloom(types.Receipts{receipt})
		receipts = append(receipts, receipt)
	}

	// Assemble and return the final block for sealing
	block := types.NewBlock(header, txs, nil, receipts, randomness)
	return block, nil
}

// Seal generates a new block for the given input block with the local miner's
// seal place on top.
func (sb *Backend) Seal(chain consensus.ChainReader, block *types.Block, results chan<- *types.Block, stop <-chan struct{}) error {
	// update the block header timestamp and signature and propose the block to core engine
	header := block.Header()
	number := header.Number.Uint64()

	// Bail out if we're unauthorized to sign a block
	snap, err := sb.snapshot(chain, number-1, header.ParentHash, nil)
	if err != nil {
		return err
	}
	if _, v := snap.ValSet.GetByAddress(sb.address); v == nil {
		return errUnauthorized
	}

	parent := chain.GetHeader(header.ParentHash, number-1)
	if parent == nil {
		return consensus.ErrUnknownAncestor
	}
	block, err = sb.updateBlock(parent, block)
	if err != nil {
		return err
	}

	// get the proposed block hash and clear it if the seal() is completed.
	sb.sealMu.Lock()
	sb.proposedBlockHash = block.Hash()
	clear := func() {
		sb.proposedBlockHash = common.Hash{}
		sb.sealMu.Unlock()
	}

	// post block into Istanbul engine
	go sb.EventMux().Post(istanbul.RequestEvent{
		Proposal: block,
	})

	go func() {
		defer clear()
		for {
			select {
			case result := <-sb.commitCh:
				// Somehow, the block `result` coming from commitCh can be null
				// if the block hash and the hash from channel are the same,
				// return the result. Otherwise, keep waiting the next hash.
				if result != nil && block.Hash() == result.Hash() {
					results <- result
					return
				}
			case <-stop:
				return
			}
		}
	}()
	return nil
}

// CalcDifficulty is the difficulty adjustment algorithm. It returns the difficulty
// that a new block should have based on the previous blocks in the chain and the
// current signer.
func (sb *Backend) CalcDifficulty(chain consensus.ChainReader, time uint64, parent *types.Header) *big.Int {
	return defaultDifficulty
}

// SealHash returns the hash of a block prior to it being sealed.
func (sb *Backend) SealHash(header *types.Header) common.Hash {
	return sigHash(header)
}

// update timestamp and signature of the block based on its number of transactions
func (sb *Backend) updateBlock(parent *types.Header, block *types.Block) (*types.Block, error) {
	header := block.Header()
	// sign the hash
	seal, err := sb.Sign(sigHash(header).Bytes())
	if err != nil {
		return nil, err
	}

	err = writeSeal(header, seal)
	if err != nil {
		return nil, err
	}

	return block.WithSeal(header), nil
}

// APIs returns the RPC APIs this consensus engine provides.
func (sb *Backend) APIs(chain consensus.ChainReader) []rpc.API {
	return []rpc.API{{
		Namespace: "istanbul",
		Version:   "1.0",
		Service:   &API{chain: chain, istanbul: sb},
		Public:    true,
	}}
}

func (sb *Backend) SetChain(chain consensus.ChainReader, currentBlock func() *types.Block, stateAt func(common.Hash) (*state.StateDB, error)) {
	sb.chain = chain
	sb.currentBlock = currentBlock
	sb.stateAt = stateAt
}

// StartValidating implements consensus.Istanbul.StartValidating
func (sb *Backend) StartValidating(hasBadBlock func(common.Hash) bool,
	processBlock func(*types.Block, *state.StateDB) (types.Receipts, []*types.Log, uint64, error),
	validateState func(*types.Block, *state.StateDB, types.Receipts, uint64) error) error {
	sb.logger.Error("StartValidating!!!!!")
	sb.coreMu.Lock()
	defer sb.coreMu.Unlock()
	if sb.coreStarted {
		return istanbul.ErrStartedEngine
	}

	// clear previous data
	sb.proposedBlockHash = common.Hash{}
	if sb.commitCh != nil {
		close(sb.commitCh)
	}
	sb.commitCh = make(chan *types.Block, 1)

	sb.hasBadBlock = hasBadBlock
	sb.processBlock = processBlock
	sb.validateState = validateState

	sb.logger.Info("Starting istanbul.Engine validating")
	if err := sb.core.Start(); err != nil {
		return err
	}

	if sb.config.Proxied {
		if sb.config.ProxyInternalFacingNode != nil && sb.config.ProxyExternalFacingNode != nil {
			if err := sb.addProxy(sb.config.ProxyInternalFacingNode, sb.config.ProxyExternalFacingNode); err != nil {
				sb.logger.Error("Issue in adding proxy on istanbul start", "err", err)
			}
		}
		go sb.sendValEnodesShareMsgs()
	} else {
		headBlock := sb.GetCurrentHeadBlock()
		valset := sb.getValidators(headBlock.Number().Uint64(), headBlock.Hash())
		sb.updateAnnounceVersion()
		sb.RefreshValPeers(valset)
<<<<<<< HEAD
		// For a proxied validator, this is called in `sb.addProxy`
		sb.queueAnnounceVersionUpdate()
=======
>>>>>>> 69d6ee7c
	}

	sb.coreStarted = true

	return nil
}

// StopValidating implements consensus.Istanbul.StopValidating
func (sb *Backend) StopValidating() error {
	sb.coreMu.Lock()
	defer sb.coreMu.Unlock()
	if !sb.coreStarted {
		return istanbul.ErrStoppedEngine
	}
	sb.logger.Info("Stopping istanbul.Engine validating")
	if err := sb.core.Stop(); err != nil {
		return err
	}
	sb.coreStarted = false

	if sb.config.Proxied {
		sb.valEnodesShareQuit <- struct{}{}
		sb.valEnodesShareWg.Wait()

		if sb.proxyNode != nil {
			sb.removeProxy(sb.proxyNode.node)
		}
	}
	return nil
}

// StartAnnouncing implements consensus.Istanbul.StartAnnouncing
func (sb *Backend) StartAnnouncing() error {
	sb.logger.Error("StartAnnouncing!!!!!")
	sb.announceMu.Lock()
	defer sb.announceMu.Unlock()
	if sb.announceRunning {
		return istanbul.ErrStartedAnnounce
	}

	go sb.announceThread()

	sb.announceRunning = true
	return nil
}

// StopAnnouncing implements consensus.Istanbul.StopAnnouncing
func (sb *Backend) StopAnnouncing() error {
	sb.announceMu.Lock()
	defer sb.announceMu.Unlock()

	if !sb.announceRunning {
		return istanbul.ErrStoppedAnnounce
	}

	sb.announceThreadQuit <- struct{}{}
	sb.announceThreadWg.Wait()

	sb.announceRunning = false
	return nil
}

// snapshot retrieves the validator set needed to sign off on the block immediately after 'number'.  E.g. if you need to find the validator set that needs to sign off on block 6,
// this method should be called with number set to 5.
//
// hash - The requested snapshot's block's hash. Only used for snapshot cache storage.
// number - The requested snapshot's block number
// parents - (Optional argument) An array of headers from directly previous blocks.
func (sb *Backend) snapshot(chain consensus.ChainReader, number uint64, hash common.Hash, parents []*types.Header) (*Snapshot, error) {
	// Search for a snapshot in memory or on disk
	var (
		headers []*types.Header
		header  *types.Header
		snap    *Snapshot
	)

	numberIter := number

	// If numberIter is not the last block of an epoch, then adjust it to be the last block of the previous epoch
	if !istanbul.IsLastBlockOfEpoch(numberIter, sb.config.Epoch) {
		epochNum := istanbul.GetEpochNumber(numberIter, sb.config.Epoch)
		numberIter = istanbul.GetEpochLastBlockNumber(epochNum-1, sb.config.Epoch)
	}

	// At this point, numberIter will always be the last block number of an epoch.  Namely, it will be
	// block numbers where the header contains the validator set diff.
	// Note that block 0 (the genesis block) is one of those headers.  It contains the initial set of validators in the
	// 'addedValidators' field in the header.

	// Retrieve the most recent cached or on disk snapshot.
	for ; ; numberIter = numberIter - sb.config.Epoch {
		// If an in-memory snapshot was found, use that
		if s, ok := sb.recentSnapshots.Get(numberIter); ok {
			snap = s.(*Snapshot)
			break
		}

		var blockHash common.Hash
		if numberIter == number && hash != (common.Hash{}) {
			blockHash = hash
		} else {
			header = chain.GetHeaderByNumber(numberIter)
			if header == nil {
				log.Trace("Unable to find header in chain", "number", number)
			} else {
				blockHash = chain.GetHeaderByNumber(numberIter).Hash()
			}
		}

		if (blockHash != common.Hash{}) {
			if s, err := loadSnapshot(sb.config.Epoch, sb.db, blockHash); err == nil {
				log.Trace("Loaded validator set snapshot from disk", "number", numberIter, "hash", blockHash)
				snap = s
				break
			}
		}

		if numberIter == 0 {
			break
		}

		// Panic if numberIter underflows (becomes greater than number).
		if numberIter > number {
			panic(fmt.Sprintf("There is a bug in the code.  NumberIter underflowed, and should of stopped at 0.  NumberIter: %v, number: %v", numberIter, number))
		}
	}

	// If snapshot is still nil, then create a snapshot from genesis block
	if snap == nil {
		log.Debug("Snapshot is nil, creating from genesis")
		// Panic if the numberIter does not equal 0
		if numberIter != 0 {
			panic(fmt.Sprintf("There is a bug in the code.  NumberIter should be 0.  NumberIter: %v", numberIter))
		}

		genesis := chain.GetHeaderByNumber(0)

		istanbulExtra, err := types.ExtractIstanbulExtra(genesis)
		if err != nil {
			log.Error("Unable to extract istanbul extra", "err", err)
			return nil, err
		}

		// The genesis block should have an empty RemovedValidators set.  If not, throw an error
		if istanbulExtra.RemovedValidators.BitLen() != 0 {
			log.Error("Genesis block has a non empty RemovedValidators set")
			return nil, errInvalidValidatorSetDiff
		}

		validators, err := istanbul.CombineIstanbulExtraToValidatorData(istanbulExtra.AddedValidators, istanbulExtra.AddedValidatorsPublicKeys)
		if err != nil {
			log.Error("Cannot construct validators data from istanbul extra")
			return nil, errInvalidValidatorSetDiff
		}
		snap = newSnapshot(sb.config.Epoch, 0, genesis.Hash(), validator.NewSet(validators))

		if err := snap.store(sb.db); err != nil {
			log.Error("Unable to store snapshot", "err", err)
			return nil, err
		}
	}

	log.Trace("Most recent snapshot found", "number", numberIter)
	// Calculate the returned snapshot by applying epoch headers' val set diffs to the intermediate snapshot (the one that is retrieved/created from above).
	// This will involve retrieving all of those headers into an array, and then call snapshot.apply on that array and the intermediate snapshot.
	// Note that the callee of this method may have passed in a set of previous headers, so we may be able to use some of them.
	for numberIter+sb.config.Epoch <= number {
		numberIter += sb.config.Epoch

		log.Trace("Retrieving ancestor header", "number", number, "numberIter", numberIter, "parents size", len(parents))
		inParents := -1
		for i := len(parents) - 1; i >= 0; i-- {
			if parents[i].Number.Uint64() == numberIter {
				inParents = i
				break
			}
		}
		if inParents >= 0 {
			header = parents[inParents]
			log.Trace("Retrieved header from parents param", "header num", header.Number.Uint64())
		} else {
			header = chain.GetHeaderByNumber(numberIter)
			if header == nil {
				log.Error("The header retrieved from the chain is nil", "block num", numberIter)
				return nil, errUnknownBlock
			}
		}

		headers = append(headers, header)
	}

	if len(headers) > 0 {
		var err error
		log.Trace("Snapshot headers len greater than 0", "headers", headers)
		snap, err = snap.apply(headers, sb.db)
		if err != nil {
			log.Error("Unable to apply headers to snapshots", "headers", headers)
			return nil, err
		}

		sb.recentSnapshots.Add(numberIter, snap)
	}
	// Make a copy of the snapshot to return, since a few fields will be modified.
	// The original snap is probably stored within the LRU cache, so we don't want to
	// modify that one.
	returnSnap := snap.copy()

	returnSnap.Number = number
	returnSnap.Hash = hash

	return returnSnap, nil
}

func (sb *Backend) addParentSeal(chain consensus.ChainReader, header *types.Header) error {
	number := header.Number.Uint64()
	logger := sb.logger.New("func", "addParentSeal", "number", number)

	// only do this for blocks which start with block 1 as a parent
	if number <= 1 {
		return nil
	}

	// Get parent's extra to fetch it's AggregatedSeal
	parent := chain.GetHeader(header.ParentHash, number-1)
	parentExtra, err := types.ExtractIstanbulExtra(parent)
	if err != nil {
		return err
	}

	createParentSeal := func() types.IstanbulAggregatedSeal {
		// In some cases, "addParentSeal" may be called before sb.core has moved to the next sequence,
		// preventing signature aggregation.
		// This typically happens in round > 0, since round 0 typically hits the "time.Sleep()"
		// above.
		// When this happens, loop until sb.core moves to the next sequence, with a limit of 500ms.
		seq := waitCoreToReachSequence(sb.core, header.Number)
		if seq == nil {
			return parentExtra.AggregatedSeal
		}

		logger = logger.New("parentAggregatedSeal", parentExtra.AggregatedSeal.String(), "cur_seq", seq)

		parentCommits := sb.core.ParentCommits()
		if parentCommits == nil || parentCommits.Size() == 0 {
			logger.Debug("No additional seals to combine with ParentAggregatedSeal")
			return parentExtra.AggregatedSeal
		}

		logger = logger.New("numParentCommits", parentCommits.Size())
		logger.Trace("Found commit messages from previous sequence to combine with ParentAggregatedSeal")

		// if we had any seals gossiped to us, proceed to add them to the
		// already aggregated signature
		unionAggregatedSeal, err := istanbulCore.UnionOfSeals(parentExtra.AggregatedSeal, parentCommits)
		if err != nil {
			logger.Error("Failed to combine commit messages with ParentAggregatedSeal", "err", err)
			return parentExtra.AggregatedSeal
		}

		// need to pass the previous block from the parent to get the parent's validators
		// (otherwise we'd be getting the validators for the current block)
		parentValidators := sb.getValidators(parent.Number.Uint64()-1, parent.ParentHash)
		// only update to use the union if we indeed provided a valid aggregate signature for this block
		if err := sb.verifyAggregatedSeal(parent.Hash(), parentValidators, unionAggregatedSeal); err != nil {
			logger.Error("Failed to verify combined ParentAggregatedSeal", "err", err)
			return parentExtra.AggregatedSeal
		}

		logger.Debug("Succeeded in verifying combined ParentAggregatedSeal", "combinedParentAggregatedSeal", unionAggregatedSeal.String())
		return unionAggregatedSeal
	}

	return writeAggregatedSeal(header, createParentSeal(), true)
}

// FIXME: Need to update this for Istanbul
// sigHash returns the hash which is used as input for the Istanbul
// signing. It is the hash of the entire header apart from the 65 byte signature
// contained at the end of the extra data.
//
// Note, the method requires the extra data to be at least 65 bytes, otherwise it
// panics. This is done to avoid accidentally using both forms (signature present
// or not), which could be abused to produce different hashes for the same header.
func sigHash(header *types.Header) (hash common.Hash) {
	hasher := sha3.NewLegacyKeccak256()

	// Clean seal is required for calculating proposer seal.
	rlp.Encode(hasher, types.IstanbulFilteredHeader(header, false))
	hasher.Sum(hash[:0])
	return hash
}

// ecrecover extracts the Ethereum account address from a signed header.
func ecrecover(header *types.Header) (common.Address, error) {
	hash := header.Hash()
	if addr, ok := recentAddresses.Get(hash); ok {
		return addr.(common.Address), nil
	}

	// Retrieve the signature from the header extra-data
	istanbulExtra, err := types.ExtractIstanbulExtra(header)
	if err != nil {
		return common.Address{}, err
	}

	addr, err := istanbul.GetSignatureAddress(sigHash(header).Bytes(), istanbulExtra.Seal)
	if err != nil {
		return addr, err
	}
	recentAddresses.Add(hash, addr)
	return addr, nil
}

func writeEmptyIstanbulExtra(header *types.Header) error {
	extra := types.IstanbulExtra{
		AddedValidators:           []common.Address{},
		AddedValidatorsPublicKeys: []blscrypto.SerializedPublicKey{},
		RemovedValidators:         big.NewInt(0),
		Seal:                      []byte{},
		AggregatedSeal:            types.IstanbulAggregatedSeal{},
		ParentAggregatedSeal:      types.IstanbulAggregatedSeal{},
	}
	payload, err := rlp.EncodeToBytes(&extra)
	if err != nil {
		return err
	}

	if len(header.Extra) < types.IstanbulExtraVanity {
		header.Extra = append(header.Extra, bytes.Repeat([]byte{0x00}, types.IstanbulExtraVanity-len(header.Extra))...)
	}
	header.Extra = append(header.Extra[:types.IstanbulExtraVanity], payload...)

	return nil
}

// writeValidatorSetDiff initializes the header's Extra field with any changes in the
// validator set that occurred since the last block
func writeValidatorSetDiff(header *types.Header, oldValSet []istanbul.ValidatorData, newValSet []istanbul.ValidatorData) error {
	// compensate the lack bytes if header.Extra is not enough IstanbulExtraVanity bytes.
	if len(header.Extra) < types.IstanbulExtraVanity {
		header.Extra = append(header.Extra, bytes.Repeat([]byte{0x00}, types.IstanbulExtraVanity-len(header.Extra))...)
	}

	addedValidators, removedValidators := istanbul.ValidatorSetDiff(oldValSet, newValSet)
	addedValidatorsAddresses, addedValidatorsPublicKeys := istanbul.SeparateValidatorDataIntoIstanbulExtra(addedValidators)

	if len(addedValidators) > 0 || removedValidators.BitLen() > 0 {
		oldValidatorsAddresses, _ := istanbul.SeparateValidatorDataIntoIstanbulExtra(oldValSet)
		newValidatorsAddresses, _ := istanbul.SeparateValidatorDataIntoIstanbulExtra(newValSet)
		log.Debug("Setting istanbul header validator fields", "oldValSet", common.ConvertToStringSlice(oldValidatorsAddresses), "newValSet", common.ConvertToStringSlice(newValidatorsAddresses),
			"addedValidators", common.ConvertToStringSlice(addedValidatorsAddresses), "removedValidators", removedValidators.Text(16))
	}

	extra, err := types.ExtractIstanbulExtra(header)
	if err != nil {
		return nil
	}

	extra.AddedValidators = addedValidatorsAddresses
	extra.AddedValidatorsPublicKeys = addedValidatorsPublicKeys
	extra.RemovedValidators = removedValidators

	// update the header's extra with the new diff
	payload, err := rlp.EncodeToBytes(extra)
	if err != nil {
		return err
	}
	header.Extra = append(header.Extra[:types.IstanbulExtraVanity], payload...)

	return nil
}

// writeSeal writes the extra-data field of the given header with the given seal.
func writeSeal(h *types.Header, seal []byte) error {
	if len(seal) != types.IstanbulExtraSeal {
		return errInvalidSignature
	}

	istanbulExtra, err := types.ExtractIstanbulExtra(h)
	if err != nil {
		return err
	}

	istanbulExtra.Seal = seal
	payload, err := rlp.EncodeToBytes(&istanbulExtra)
	if err != nil {
		return err
	}

	h.Extra = append(h.Extra[:types.IstanbulExtraVanity], payload...)
	return nil
}

// writeAggregatedSeal writes the extra-data field of a block header with given committed
// seals. If isParent is set to true, then it will write to the fields related
// to the parent commits of the block
func writeAggregatedSeal(h *types.Header, aggregatedSeal types.IstanbulAggregatedSeal, isParent bool) error {
	if len(aggregatedSeal.Signature) != types.IstanbulExtraBlsSignature {
		return errInvalidAggregatedSeal
	}

	istanbulExtra, err := types.ExtractIstanbulExtra(h)
	if err != nil {
		return err
	}

	if isParent {
		istanbulExtra.ParentAggregatedSeal = aggregatedSeal
	} else {
		istanbulExtra.AggregatedSeal = aggregatedSeal
	}

	payload, err := rlp.EncodeToBytes(&istanbulExtra)
	if err != nil {
		return err
	}

	// compensate the lack bytes if header.Extra is not enough IstanbulExtraVanity bytes.
	if len(h.Extra) < types.IstanbulExtraVanity {
		h.Extra = append(h.Extra, bytes.Repeat([]byte{0x00}, types.IstanbulExtraVanity-len(h.Extra))...)
	}

	h.Extra = append(h.Extra[:types.IstanbulExtraVanity], payload...)
	return nil
}

func waitCoreToReachSequence(core istanbulCore.Engine, expectedSequence *big.Int) *big.Int {
	logger := log.New("func", "waitCoreToReachSequence")
	timeout := time.After(500 * time.Millisecond)
	ticker := time.NewTicker(10 * time.Millisecond)
	defer ticker.Stop()
	for {
		select {
		case <-ticker.C:
			view := core.CurrentView()
			if view != nil && view.Sequence != nil && view.Sequence.Cmp(expectedSequence) == 0 {
				logger.Trace("Current sequence matches header", "cur_seq", view.Sequence)
				return view.Sequence
			}
		case <-timeout:
			// TODO(asa): Why is this logged by full nodes?
			log.Trace("Timed out while waiting for core to sequence change, unable to combine commit messages with ParentAggregatedSeal", "cur_view", core.CurrentView())
			return nil
		}
	}
}<|MERGE_RESOLUTION|>--- conflicted
+++ resolved
@@ -646,11 +646,6 @@
 		valset := sb.getValidators(headBlock.Number().Uint64(), headBlock.Hash())
 		sb.updateAnnounceVersion()
 		sb.RefreshValPeers(valset)
-<<<<<<< HEAD
-		// For a proxied validator, this is called in `sb.addProxy`
-		sb.queueAnnounceVersionUpdate()
-=======
->>>>>>> 69d6ee7c
 	}
 
 	sb.coreStarted = true
