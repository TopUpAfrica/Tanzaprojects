// Copyright 2017 The go-ethereum Authors
// This file is part of the go-ethereum library.
//
// The go-ethereum library is free software: you can redistribute it and/or modify
// it under the terms of the GNU Lesser General Public License as published by
// the Free Software Foundation, either version 3 of the License, or
// (at your option) any later version.
//
// The go-ethereum library is distributed in the hope that it will be useful,
// but WITHOUT ANY WARRANTY; without even the implied warranty of
// MERCHANTABILITY or FITNESS FOR A PARTICULAR PURPOSE. See the
// GNU Lesser General Public License for more details.
//
// You should have received a copy of the GNU Lesser General Public License
// along with the go-ethereum library. If not, see <http://www.gnu.org/licenses/>.

package backend

import (
	"bytes"
	"errors"
	"fmt"
	"math/big"
	"time"

	"github.com/ethereum/go-ethereum/common"
	"github.com/ethereum/go-ethereum/consensus"
	"github.com/ethereum/go-ethereum/consensus/istanbul"
	istanbulCore "github.com/ethereum/go-ethereum/consensus/istanbul/core"
	"github.com/ethereum/go-ethereum/consensus/istanbul/proxy"
	"github.com/ethereum/go-ethereum/consensus/istanbul/validator"
	gpm "github.com/ethereum/go-ethereum/contract_comm/gasprice_minimum"
	"github.com/ethereum/go-ethereum/core/state"
	"github.com/ethereum/go-ethereum/core/types"
	blscrypto "github.com/ethereum/go-ethereum/crypto/bls"
	"github.com/ethereum/go-ethereum/log"
	"github.com/ethereum/go-ethereum/rlp"
	"github.com/ethereum/go-ethereum/rpc"
	lru "github.com/hashicorp/golang-lru"
	"golang.org/x/crypto/sha3"
)

const (
	inmemorySnapshots             = 128 // Number of recent vote snapshots to keep in memory
	inmemoryPeers                 = 40
	inmemoryMessages              = 1024
	mobileAllowedClockSkew uint64 = 5
)

var (
	// errInvalidProposal is returned when a prposal is malformed.
	errInvalidProposal = errors.New("invalid proposal")
	// errInvalidSignature is returned when given signature is not signed by given
	// address.
	errInvalidSignature = errors.New("invalid signature")
	// errInsufficientSeals is returned when there is not enough signatures to
	// pass the quorum check.
	errInsufficientSeals = errors.New("not enough seals to reach quorum")
	// errUnknownBlock is returned when the list of validators or header is requested for a block
	// that is not part of the local blockchain.
	errUnknownBlock = errors.New("unknown block")
	// errUnauthorized is returned if a header is signed by a non authorized entity.
	errUnauthorized = errors.New("not an elected validator")
	// errInvalidExtraDataFormat is returned when the extra data format is incorrect
	errInvalidExtraDataFormat = errors.New("invalid extra data format")
	// errCoinbase is returned if a block's coinbase is invalid
	errInvalidCoinbase = errors.New("invalid coinbase")
	// errInvalidTimestamp is returned if the timestamp of a block is lower than the previous block's timestamp + the minimum block period.
	errInvalidTimestamp = errors.New("invalid timestamp")
	// errInvalidVotingChain is returned if an authorization list is attempted to
	// be modified via out-of-range or non-contiguous headers.
	errInvalidVotingChain = errors.New("invalid voting chain")
	// errInvalidAggregatedSeal is returned if the aggregated seal is invalid.
	errInvalidAggregatedSeal = errors.New("invalid aggregated seal")
	// errInvalidAggregatedSeal is returned if the aggregated seal is missing.
	errEmptyAggregatedSeal = errors.New("empty aggregated seal")
	// errMismatchTxhashes is returned if the TxHash in header is mismatch.
	errMismatchTxhashes = errors.New("mismatch transactions hashes")
	// errInvalidValidatorSetDiff is returned if the header contains invalid validator set diff
	errInvalidValidatorSetDiff = errors.New("invalid validator set diff")
	// errUnauthorizedAnnounceMessage is returned when the received announce message is from
	// an unregistered validator
	errUnauthorizedAnnounceMessage = errors.New("unauthorized announce message")
)

var (
	now = time.Now

	inmemoryAddresses  = 20 // Number of recent addresses from ecrecover
	recentAddresses, _ = lru.NewARC(inmemoryAddresses)
)

// Author retrieves the Ethereum address of the account that minted the given
// block, which may be different from the header's coinbase if a consensus
// engine is based on signatures.
func (sb *Backend) Author(header *types.Header) (common.Address, error) {
	return ecrecover(header)
}

// VerifyHeader checks whether a header conforms to the consensus rules of a
// given engine. Verifies the seal regardless of given "seal" argument.
func (sb *Backend) VerifyHeader(chain consensus.ChainReader, header *types.Header, seal bool) error {
	return sb.verifyHeader(chain, header, nil)
}

// verifyHeader checks whether a header conforms to the consensus rules.The
// caller may optionally pass in a batch of parents (ascending order) to avoid
// looking those up from the database. This is useful for concurrently verifying
// a batch of new headers.
func (sb *Backend) verifyHeader(chain consensus.ChainReader, header *types.Header, parents []*types.Header) error {
	if header.Number == nil {
		return errUnknownBlock
	}

	// If the full chain isn't available (as on mobile devices), don't reject future blocks
	// This is due to potential clock skew
	allowedFutureBlockTime := uint64(now().Unix())
	if !chain.Config().FullHeaderChainAvailable {
		allowedFutureBlockTime = allowedFutureBlockTime + mobileAllowedClockSkew
	}

	// Don't waste time checking blocks from the future
	if header.Time > allowedFutureBlockTime {
		return consensus.ErrFutureBlock
	}

	// Ensure that the extra data format is satisfied
	if _, err := types.ExtractIstanbulExtra(header); err != nil {
		return errInvalidExtraDataFormat
	}

	return sb.verifyCascadingFields(chain, header, parents)
}

// verifyCascadingFields verifies all the header fields that are not standalone,
// rather depend on a batch of previous headers. The caller may optionally pass
// in a batch of parents (ascending order) to avoid looking those up from the
// database. This is useful for concurrently verifying a batch of new headers.
func (sb *Backend) verifyCascadingFields(chain consensus.ChainReader, header *types.Header, parents []*types.Header) error {
	// The genesis block is the always valid dead-end
	number := header.Number.Uint64()
	if number == 0 {
		return nil
	}
	// Ensure that the block's timestamp isn't too close to it's parent
	var parent *types.Header
	if len(parents) > 0 {
		parent = parents[len(parents)-1]
	} else {
		parent = chain.GetHeader(header.ParentHash, number-1)
	}
	if chain.Config().FullHeaderChainAvailable {

		if parent == nil || parent.Number.Uint64() != number-1 || parent.Hash() != header.ParentHash {
			return consensus.ErrUnknownAncestor
		}
		if parent.Time+sb.config.BlockPeriod > header.Time {
			return errInvalidTimestamp
		}
		// Verify validators in extraData. Validators in snapshot and extraData should be the same.
		if err := sb.verifySigner(chain, header, parents); err != nil {
			return err
		}
	}

	return sb.verifyAggregatedSeals(chain, header, parents)
}

// VerifyHeaders is similar to VerifyHeader, but verifies a batch of headers
// concurrently. The method returns a quit channel to abort the operations and
// a results channel to retrieve the async verifications (the order is that of
// the input slice).
func (sb *Backend) VerifyHeaders(chain consensus.ChainReader, headers []*types.Header, seals []bool) (chan<- struct{}, <-chan error) {
	abort := make(chan struct{})
	results := make(chan error, len(headers))
	go func() {
		errored := false
		for i, header := range headers {
			var err error
			if errored {
				err = consensus.ErrUnknownAncestor
			} else {
				err = sb.verifyHeader(chain, header, headers[:i])
			}

			if err != nil {
				errored = true
			}

			select {
			case <-abort:
				return
			case results <- err:
			}
		}
	}()
	return abort, results
}

// verifySigner checks whether the signer is in parent's validator set
func (sb *Backend) verifySigner(chain consensus.ChainReader, header *types.Header, parents []*types.Header) error {
	// Verifying the genesis block is not supported
	number := header.Number.Uint64()
	if number == 0 {
		return errUnknownBlock
	}

	// Retrieve the snapshot needed to verify this header and cache it
	snap, err := sb.snapshot(chain, number-1, header.ParentHash, parents)
	if err != nil {
		return err
	}

	// resolve the authorization key and check against signers
	signer, err := ecrecover(header)
	if err != nil {
		return err
	}

	// Signer should be in the validator set of previous block's extraData.
	if _, v := snap.ValSet.GetByAddress(signer); v == nil {
		return errUnauthorized
	}
	return nil
}

// verifyAggregatedSeals checks whether the aggregated seal and parent seal in the header is
// signed on by the block's validators and the parent block's validators respectively
func (sb *Backend) verifyAggregatedSeals(chain consensus.ChainReader, header *types.Header, parents []*types.Header) error {
	number := header.Number.Uint64()
	// We don't need to verify committed seals in the genesis block
	if number == 0 {
		return nil
	}

	extra, err := types.ExtractIstanbulExtra(header)
	if err != nil {
		return err
	}

	// The length of Committed seals should be larger than 0
	if len(extra.AggregatedSeal.Signature) == 0 {
		return errEmptyAggregatedSeal
	}

	// Check the signatures on the current header
	snap, err := sb.snapshot(chain, number-1, header.ParentHash, parents)
	if err != nil {
		return err
	}
	validators := snap.ValSet.Copy()
	err = sb.verifyAggregatedSeal(header.Hash(), validators, extra.AggregatedSeal)
	if err != nil {
		return err
	}

	// The genesis block is skipped since it has no parents.
	// The first block is also skipped, since its parent
	// is the genesis block which contains no parent signatures.
	// The parent commit messages are only used for the uptime calculation,
	// so ultralight clients don't need to verify them
	if number > 1 && chain.Config().FullHeaderChainAvailable {
		sb.logger.Trace("verifyAggregatedSeals: verifying parent seals for block", "num", number)
		var parentValidators istanbul.ValidatorSet
		// The first block in an epoch will have a different validator set than the block
		// before it. If the current block is the first block in an epoch, we need to fetch the previous
		// validator set to validate the parent signatures.
		if number%sb.config.Epoch == 1 {
			snap, err := sb.snapshot(chain, number-2, common.Hash{}, nil)
			if err != nil {
				return err
			}
			parentValidators = snap.ValSet.Copy()
		} else {
			parentValidators = validators.Copy()
		}

		// Check the signatures made by the validator set corresponding to the
		// parent block's hash. We use header.ParentHash to handle both
		// ultralight and non-ultralight cases.
		// parent.Hash() would correspond to the previous epoch
		// block in ultralight, while the extra.ParentCommit is made on the block which was
		// immediately before the current block.
		return sb.verifyAggregatedSeal(header.ParentHash, parentValidators, extra.ParentAggregatedSeal)
	}

	return nil
}

func (sb *Backend) verifyAggregatedSeal(headerHash common.Hash, validators istanbul.ValidatorSet, aggregatedSeal types.IstanbulAggregatedSeal) error {
	logger := sb.logger.New("func", "Backend.verifyAggregatedSeal()")
	if len(aggregatedSeal.Signature) != types.IstanbulExtraBlsSignature {
		return errInvalidAggregatedSeal
	}

	proposalSeal := istanbulCore.PrepareCommittedSeal(headerHash, aggregatedSeal.Round)
	// Find which public keys signed from the provided validator set
	publicKeys := []blscrypto.SerializedPublicKey{}
	for i := 0; i < validators.Size(); i++ {
		if aggregatedSeal.Bitmap.Bit(i) == 1 {
			pubKey := validators.GetByIndex(uint64(i)).BLSPublicKey()
			publicKeys = append(publicKeys, pubKey)
		}
	}
	// The length of a valid seal should be greater than the minimum quorum size
	if len(publicKeys) < validators.MinQuorumSize() {
		logger.Error("Aggregated seal does not aggregate enough seals", "numSeals", len(publicKeys), "minimum quorum size", validators.MinQuorumSize())
		return errInsufficientSeals
	}
	err := blscrypto.VerifyAggregatedSignature(publicKeys, proposalSeal, []byte{}, aggregatedSeal.Signature, false)
	if err != nil {
		logger.Error("Unable to verify aggregated signature", "err", err)
		return errInvalidSignature
	}

	return nil
}

// VerifySeal checks whether the crypto seal on a header is valid according to
// the consensus rules of the given engine.
func (sb *Backend) VerifySeal(chain consensus.ChainReader, header *types.Header) error {
	// Ensure the block number is greater than zero, but less or equal to than max uint64.
	if header.Number.Cmp(common.Big0) <= 0 || !header.Number.IsUint64() {
		return errUnknownBlock
	}

	extra, err := types.ExtractIstanbulExtra(header)
	if err != nil {
		return errInvalidExtraDataFormat
	}

	// Acquire the validator set whose signatures will be verified.
	// FIXME: Based on the current implemenation of validator set construction, only validator sets
	// from the canonical chain will be used. This means that if the provided header is a valid
	// member of a non-canonical chain, seal verification will only succeed if the validator set
	// happens to be the same as the canonical chain at the same block number (as would be the case
	// for a fork from the canonical chain which does not cross an epoch boundary)
	valSet := sb.getValidators(header.Number.Uint64()-1, header.ParentHash)
	return sb.verifyAggregatedSeal(header.Hash(), valSet, extra.AggregatedSeal)
}

// Prepare initializes the consensus fields of a block header according to the
// rules of a particular engine. The changes are executed inline.
func (sb *Backend) Prepare(chain consensus.ChainReader, header *types.Header) error {
	// If proposer has not set the `Coinbase` via the `tx-fee-recipient` flag, default to the backend address.
	if header.Coinbase == (common.Address{}) {
		header.Coinbase = sb.address
	}

	// copy the parent extra data as the header extra data
	number := header.Number.Uint64()
	parent := chain.GetHeader(header.ParentHash, number-1)
	if parent == nil {
		return consensus.ErrUnknownAncestor
	}

	// set header's timestamp
	header.Time = parent.Time + sb.config.BlockPeriod
	nowTime := uint64(now().Unix())
	if header.Time < nowTime {
		header.Time = nowTime
	}

	if err := writeEmptyIstanbulExtra(header); err != nil {
		return err
	}

	// wait for the timestamp of header, use this to adjust the block period
	delay := time.Unix(int64(header.Time), 0).Sub(now())
	time.Sleep(delay)

	return sb.addParentSeal(chain, header)
}

// UpdateValSetDiff will update the validator set diff in the header, if the mined header is the last block of the epoch
func (sb *Backend) UpdateValSetDiff(chain consensus.ChainReader, header *types.Header, state *state.StateDB) error {
	// If this is the last block of the epoch, then get the validator set diff, to save into the header
	log.Trace("Called UpdateValSetDiff", "number", header.Number.Uint64(), "epoch", sb.config.Epoch)
	if istanbul.IsLastBlockOfEpoch(header.Number.Uint64(), sb.config.Epoch) {
		newValSet, err := sb.getNewValidatorSet(header, state)
		if err == nil {
			// Get the last epoch's validator set
			snap, err := sb.snapshot(chain, header.Number.Uint64()-1, header.ParentHash, nil)
			if err != nil {
				return err
			}

			// add validators in snapshot to extraData's validators section
			return writeValidatorSetDiff(header, snap.validators(), newValSet)
		}
	}
	// If it's not the last block or we were unable to pull the new validator set, then the validator set diff should be empty
	return writeValidatorSetDiff(header, []istanbul.ValidatorData{}, []istanbul.ValidatorData{})
}

// Returns whether or not a particular header represents the last block in the epoch.
func (sb *Backend) IsLastBlockOfEpoch(header *types.Header) bool {
	return istanbul.IsLastBlockOfEpoch(header.Number.Uint64(), sb.config.Epoch)
}

// Returns the size of epochs in blocks.
func (sb *Backend) EpochSize() uint64 {
	return sb.config.Epoch
}

// Returns the size of the lookback window for calculating uptime (in blocks)
func (sb *Backend) LookbackWindow() uint64 {
	return sb.config.LookbackWindow
}

// Finalize runs any post-transaction state modifications (e.g. block rewards)
// but does not assemble the block.
//
// Note: The block header and state database might be updated to reflect any
// consensus rules that happen at finalization (e.g. block rewards).
func (sb *Backend) Finalize(chain consensus.ChainReader, header *types.Header, state *state.StateDB, txs []*types.Transaction) {
	start := time.Now()
	defer sb.finalizationTimer.UpdateSince(start)

	logger := sb.logger.New("func", "Finalize", "block", header.Number.Uint64(), "epochSize", sb.config.Epoch)
	logger.Trace("Finalizing")

	snapshot := state.Snapshot()
	err := sb.setInitialGoldTokenTotalSupplyIfUnset(header, state)
	if err != nil {
		state.RevertToSnapshot(snapshot)
	}

	// Trigger an update to the gas price minimum in the GasPriceMinimum contract based on block congestion
	snapshot = state.Snapshot()
	_, err = gpm.UpdateGasPriceMinimum(header, state)
	if err != nil {
		state.RevertToSnapshot(snapshot)
	}

	lastBlockOfEpoch := istanbul.IsLastBlockOfEpoch(header.Number.Uint64(), sb.config.Epoch)
	if lastBlockOfEpoch {
		snapshot = state.Snapshot()
		err = sb.distributeEpochRewards(header, state)
		if err != nil {
			sb.logger.Error("Failed to distribute epoch rewards", "blockNumber", header.Number, "err", err)
			state.RevertToSnapshot(snapshot)
		}
	}

	header.Root = state.IntermediateRoot(chain.Config().IsEIP158(header.Number))
	logger.Debug("Finalized", "duration", now().Sub(start), "lastInEpoch", lastBlockOfEpoch)
}

// FinalizeAndAssemble runs any post-transaction state modifications (e.g. block
// rewards) and assembles the final block.
//
// Note: The block header and state database might be updated to reflect any
// consensus rules that happen at finalization (e.g. block rewards).
func (sb *Backend) FinalizeAndAssemble(chain consensus.ChainReader, header *types.Header, state *state.StateDB, txs []*types.Transaction, receipts []*types.Receipt, randomness *types.Randomness) (*types.Block, error) {

	sb.Finalize(chain, header, state, txs)

	// Add extra receipt for Block's Internal Transaction Logs
	if len(state.GetLogs(common.Hash{})) > 0 {
		receipt := types.NewReceipt(nil, false, 0)
		receipt.Logs = state.GetLogs(common.Hash{})
		receipt.Bloom = types.CreateBloom(types.Receipts{receipt})
		receipts = append(receipts, receipt)
	}

	// Assemble and return the final block for sealing
	block := types.NewBlock(header, txs, receipts, randomness)
	return block, nil
}

// Seal generates a new block for the given input block with the local miner's
// seal place on top.
func (sb *Backend) Seal(chain consensus.ChainReader, block *types.Block, results chan<- *types.Block, stop <-chan struct{}) error {
	// update the block header timestamp and signature and propose the block to core engine
	header := block.Header()
	number := header.Number.Uint64()

	// Bail out if we're unauthorized to sign a block
	snap, err := sb.snapshot(chain, number-1, header.ParentHash, nil)
	if err != nil {
		return err
	}
	if _, v := snap.ValSet.GetByAddress(sb.address); v == nil {
		return errUnauthorized
	}

	parent := chain.GetHeader(header.ParentHash, number-1)
	if parent == nil {
		return consensus.ErrUnknownAncestor
	}
	block, err = sb.updateBlock(parent, block)
	if err != nil {
		return err
	}

	// get the proposed block hash and clear it if the seal() is completed.
	sb.sealMu.Lock()
	sb.proposedBlockHash = block.Hash()
	clear := func() {
		sb.proposedBlockHash = common.Hash{}
		sb.sealMu.Unlock()
	}

	// post block into Istanbul engine
	go sb.EventMux().Post(istanbul.RequestEvent{
		Proposal: block,
	})

	go func() {
		defer clear()
		for {
			select {
			case result := <-sb.commitCh:
				// Somehow, the block `result` coming from commitCh can be null
				// if the block hash and the hash from channel are the same,
				// return the result. Otherwise, keep waiting the next hash.
				if result != nil && block.Hash() == result.Hash() {
					results <- result
					return
				}
			case <-stop:
				return
			}
		}
	}()
	return nil
}

// SealHash returns the hash of a block prior to it being sealed.
func (sb *Backend) SealHash(header *types.Header) common.Hash {
	return sigHash(header)
}

// update timestamp and signature of the block based on its number of transactions
func (sb *Backend) updateBlock(parent *types.Header, block *types.Block) (*types.Block, error) {
	header := block.Header()
	// sign the hash
	seal, err := sb.Sign(sigHash(header).Bytes())
	if err != nil {
		return nil, err
	}

	err = writeSeal(header, seal)
	if err != nil {
		return nil, err
	}

	return block.WithSeal(header), nil
}

// APIs returns the RPC APIs this consensus engine provides.
func (sb *Backend) APIs(chain consensus.ChainReader) []rpc.API {
	return []rpc.API{{
		Namespace: "istanbul",
		Version:   "1.0",
		Service:   &API{chain: chain, istanbul: sb},
		Public:    true,
	}}
}

func (sb *Backend) SetChain(chain consensus.ChainReader, currentBlock func() *types.Block, stateAt func(common.Hash) (*state.StateDB, error)) {
	sb.chain = chain
	sb.currentBlock = currentBlock
	sb.stateAt = stateAt
}

// StartValidating implements consensus.Istanbul.StartValidating
func (sb *Backend) StartValidating(hasBadBlock func(common.Hash) bool,
	processBlock func(*types.Block, *state.StateDB) (types.Receipts, []*types.Log, uint64, error),
	validateState func(*types.Block, *state.StateDB, types.Receipts, uint64) error) error {
	sb.coreMu.Lock()
	defer sb.coreMu.Unlock()
	if sb.coreStarted {
		return istanbul.ErrStartedEngine
	}

	// clear previous data
	sb.proposedBlockHash = common.Hash{}
	if sb.commitCh != nil {
		close(sb.commitCh)
	}
	sb.commitCh = make(chan *types.Block, 1)

	sb.hasBadBlock = hasBadBlock
	sb.processBlock = processBlock
	sb.validateState = validateState

	// TODO(joshua) Another entrypoint to conensus engine
	sb.logger.Info("Starting istanbul.Engine validating")
	if err := sb.core.Start(); err != nil {
		return err
	}

	// Having coreStarted as false at this point guarantees that announce versions
	// will be updated by the time announce messages in the announceThread begin
	// being generated
	if !sb.IsProxiedValidator() {
		sb.UpdateAnnounceVersion()
	}

	sb.coreStarted = true

	// coreStarted must be true by this point for validator peers to be successfully added
	if !sb.config.Proxied {
		if err := sb.RefreshValPeers(); err != nil {
			sb.logger.Warn("Error refreshing validator peers", "err", err)
		}
	}

	return nil
}

// StopValidating implements consensus.Istanbul.StopValidating
func (sb *Backend) StopValidating() error {
	sb.coreMu.Lock()
	defer sb.coreMu.Unlock()
	if !sb.coreStarted {
		return istanbul.ErrStoppedEngine
	}
	sb.logger.Info("Stopping istanbul.Engine validating")
	if err := sb.core.Stop(); err != nil {
		return err
	}
	sb.coreStarted = false

	return nil
}

// StartAnnouncing implements consensus.Istanbul.StartAnnouncing
func (sb *Backend) StartAnnouncing() error {
	sb.announceMu.Lock()
	defer sb.announceMu.Unlock()
	if sb.announceRunning {
		return istanbul.ErrStartedAnnounce
	}

	go sb.announceThread()

	sb.announceThreadQuit = make(chan struct{})
	sb.announceRunning = true

	if err := sb.vph.startThread(); err != nil {
		sb.StopAnnouncing()
		return err
	}

	return nil
}

// StopAnnouncing implements consensus.Istanbul.StopAnnouncing
func (sb *Backend) StopAnnouncing() error {
	sb.announceMu.Lock()
	defer sb.announceMu.Unlock()

	if !sb.announceRunning {
		return istanbul.ErrStoppedAnnounce
	}

	close(sb.announceThreadQuit)
	sb.announceThreadWg.Wait()

	sb.announceRunning = false

	return sb.vph.stopThread()
}

<<<<<<< HEAD
// StartProxyHandler implements consensus.Istanbul.StartProxyEngine
func (sb *Backend) StartProxiedValidatorEngine() error {
	sb.proxiedValidatorEngineMu.Lock()
	defer sb.proxiedValidatorEngineMu.Unlock()

	if sb.proxiedValidatorEngineRunning {
		return istanbul.ErrStartedProxiedValidatorEngine
	}

	if !sb.config.Proxied {
		return istanbul.ErrValidatorNotProxied
	}

	sb.proxiedValidatorEngine.Start()
	sb.proxiedValidatorEngineRunning = true
=======
// StartProxyEngine starts a proxy's engine
func (sb *Backend) StartProxyEngine() error {
	sb.proxyEngineMu.Lock()
	defer sb.proxyEngineMu.Unlock()

	if sb.proxyEngineRunning {
		return proxy.ErrStartedProxyEngine
	}

	if !sb.config.Proxy {
		return proxy.ErrNodeNotProxy
	}

	sb.proxyEngine.Start()
	sb.proxyEngineRunning = true
	return nil
}

// StopProxyEnginer stops a proxy's engine
func (sb *Backend) StopProxyEngine() error {
	// TODO(joshua): This is not yet called.
	sb.proxyEngineMu.Lock()
	defer sb.proxyEngineMu.Unlock()

	if !sb.proxyEngineRunning {
		return proxy.ErrStoppedProxyEngine
	}

	sb.proxyEngine.Stop()
	sb.proxyEngineRunning = false
>>>>>>> bd1e5338

	return nil
}

<<<<<<< HEAD
// StopProxyHandler implements consensus.Istanbul.StopProxyEngine
func (sb *Backend) StopProxiedValidatorEngine() error {
	sb.proxiedValidatorEngineMu.Lock()
	defer sb.proxiedValidatorEngineMu.Unlock()

=======
// StartProxyHandler implements consensus.Istanbul.StartProxyEngine
func (sb *Backend) StartProxiedValidatorEngine() error {
	sb.proxiedValidatorEngineMu.Lock()
	defer sb.proxiedValidatorEngineMu.Unlock()

	if sb.proxiedValidatorEngineRunning {
		return istanbul.ErrStartedProxiedValidatorEngine
	}

	if !sb.config.Proxied {
		return istanbul.ErrValidatorNotProxied
	}

	sb.proxiedValidatorEngine.Start()
	sb.proxiedValidatorEngineRunning = true

	return nil
}

// StopProxyHandler implements consensus.Istanbul.StopProxyEngine
func (sb *Backend) StopProxiedValidatorEngine() error {
	sb.proxiedValidatorEngineMu.Lock()
	defer sb.proxiedValidatorEngineMu.Unlock()

>>>>>>> bd1e5338
	if !sb.proxiedValidatorEngineRunning {
		return istanbul.ErrStoppedProxiedValidatorEngine
	}

	sb.proxiedValidatorEngine.Stop()
	sb.proxiedValidatorEngineRunning = false

	return nil
}

// snapshot retrieves the validator set needed to sign off on the block immediately after 'number'.  E.g. if you need to find the validator set that needs to sign off on block 6,
// this method should be called with number set to 5.
//
// hash - The requested snapshot's block's hash. Only used for snapshot cache storage.
// number - The requested snapshot's block number
// parents - (Optional argument) An array of headers from directly previous blocks.
func (sb *Backend) snapshot(chain consensus.ChainReader, number uint64, hash common.Hash, parents []*types.Header) (*Snapshot, error) {
	// Search for a snapshot in memory or on disk
	var (
		headers []*types.Header
		header  *types.Header
		snap    *Snapshot
	)

	numberIter := number

	// If numberIter is not the last block of an epoch, then adjust it to be the last block of the previous epoch
	if !istanbul.IsLastBlockOfEpoch(numberIter, sb.config.Epoch) {
		epochNum := istanbul.GetEpochNumber(numberIter, sb.config.Epoch)
		numberIter = istanbul.GetEpochLastBlockNumber(epochNum-1, sb.config.Epoch)
	}

	// At this point, numberIter will always be the last block number of an epoch.  Namely, it will be
	// block numbers where the header contains the validator set diff.
	// Note that block 0 (the genesis block) is one of those headers.  It contains the initial set of validators in the
	// 'addedValidators' field in the header.

	// Retrieve the most recent cached or on disk snapshot.
	for ; ; numberIter = numberIter - sb.config.Epoch {
		// If an in-memory snapshot was found, use that
		if s, ok := sb.recentSnapshots.Get(numberIter); ok {
			snap = s.(*Snapshot)
			break
		}

		var blockHash common.Hash
		if numberIter == number && hash != (common.Hash{}) {
			blockHash = hash
		} else {
			header = chain.GetHeaderByNumber(numberIter)
			if header == nil {
				log.Trace("Unable to find header in chain", "number", number)
			} else {
				blockHash = chain.GetHeaderByNumber(numberIter).Hash()
			}
		}

		if (blockHash != common.Hash{}) {
			if s, err := loadSnapshot(sb.config.Epoch, sb.db, blockHash); err == nil {
				log.Trace("Loaded validator set snapshot from disk", "number", numberIter, "hash", blockHash)
				snap = s
				break
			}
		}

		if numberIter == 0 {
			break
		}

		// Panic if numberIter underflows (becomes greater than number).
		if numberIter > number {
			panic(fmt.Sprintf("There is a bug in the code.  NumberIter underflowed, and should of stopped at 0.  NumberIter: %v, number: %v", numberIter, number))
		}
	}

	// If snapshot is still nil, then create a snapshot from genesis block
	if snap == nil {
		log.Debug("Snapshot is nil, creating from genesis")
		// Panic if the numberIter does not equal 0
		if numberIter != 0 {
			panic(fmt.Sprintf("There is a bug in the code.  NumberIter should be 0.  NumberIter: %v", numberIter))
		}

		genesis := chain.GetHeaderByNumber(0)
		if genesis == nil {
			log.Error("Cannot load genesis")
			return nil, errors.New("Cannot load genesis")
		}

		istanbulExtra, err := types.ExtractIstanbulExtra(genesis)
		if err != nil {
			log.Error("Unable to extract istanbul extra", "err", err)
			return nil, err
		}

		// The genesis block should have an empty RemovedValidators set.  If not, throw an error
		if istanbulExtra.RemovedValidators.BitLen() != 0 {
			log.Error("Genesis block has a non empty RemovedValidators set")
			return nil, errInvalidValidatorSetDiff
		}

		validators, err := istanbul.CombineIstanbulExtraToValidatorData(istanbulExtra.AddedValidators, istanbulExtra.AddedValidatorsPublicKeys)
		if err != nil {
			log.Error("Cannot construct validators data from istanbul extra")
			return nil, errInvalidValidatorSetDiff
		}
		snap = newSnapshot(sb.config.Epoch, 0, genesis.Hash(), validator.NewSet(validators))

		if err := snap.store(sb.db); err != nil {
			log.Error("Unable to store snapshot", "err", err)
			return nil, err
		}
	}

	log.Trace("Most recent snapshot found", "number", numberIter)
	// Calculate the returned snapshot by applying epoch headers' val set diffs to the intermediate snapshot (the one that is retrieved/created from above).
	// This will involve retrieving all of those headers into an array, and then call snapshot.apply on that array and the intermediate snapshot.
	// Note that the callee of this method may have passed in a set of previous headers, so we may be able to use some of them.
	for numberIter+sb.config.Epoch <= number {
		numberIter += sb.config.Epoch

		log.Trace("Retrieving ancestor header", "number", number, "numberIter", numberIter, "parents size", len(parents))
		inParents := -1
		for i := len(parents) - 1; i >= 0; i-- {
			if parents[i].Number.Uint64() == numberIter {
				inParents = i
				break
			}
		}
		if inParents >= 0 {
			header = parents[inParents]
			log.Trace("Retrieved header from parents param", "header num", header.Number.Uint64())
		} else {
			header = chain.GetHeaderByNumber(numberIter)
			if header == nil {
				log.Error("The header retrieved from the chain is nil", "block num", numberIter)
				return nil, errUnknownBlock
			}
		}

		headers = append(headers, header)
	}

	if len(headers) > 0 {
		var err error
		log.Trace("Snapshot headers len greater than 0", "headers", headers)
		snap, err = snap.apply(headers, sb.db)
		if err != nil {
			log.Error("Unable to apply headers to snapshots", "headers", headers)
			return nil, err
		}

		sb.recentSnapshots.Add(numberIter, snap)
	}
	// Make a copy of the snapshot to return, since a few fields will be modified.
	// The original snap is probably stored within the LRU cache, so we don't want to
	// modify that one.
	returnSnap := snap.copy()

	returnSnap.Number = number
	returnSnap.Hash = hash

	return returnSnap, nil
}

func (sb *Backend) addParentSeal(chain consensus.ChainReader, header *types.Header) error {
	number := header.Number.Uint64()
	logger := sb.logger.New("func", "addParentSeal", "number", number)

	// only do this for blocks which start with block 1 as a parent
	if number <= 1 {
		return nil
	}

	// Get parent's extra to fetch it's AggregatedSeal
	parent := chain.GetHeader(header.ParentHash, number-1)
	parentExtra, err := types.ExtractIstanbulExtra(parent)
	if err != nil {
		return err
	}

	createParentSeal := func() types.IstanbulAggregatedSeal {
		// In some cases, "addParentSeal" may be called before sb.core has moved to the next sequence,
		// preventing signature aggregation.
		// This typically happens in round > 0, since round 0 typically hits the "time.Sleep()"
		// above.
		// When this happens, loop until sb.core moves to the next sequence, with a limit of 500ms.
		seq := waitCoreToReachSequence(sb.core, header.Number)
		if seq == nil {
			return parentExtra.AggregatedSeal
		}

		logger = logger.New("parentAggregatedSeal", parentExtra.AggregatedSeal.String(), "cur_seq", seq)

		parentCommits := sb.core.ParentCommits()
		if parentCommits == nil || parentCommits.Size() == 0 {
			logger.Debug("No additional seals to combine with ParentAggregatedSeal")
			return parentExtra.AggregatedSeal
		}

		logger = logger.New("numParentCommits", parentCommits.Size())
		logger.Trace("Found commit messages from previous sequence to combine with ParentAggregatedSeal")

		// if we had any seals gossiped to us, proceed to add them to the
		// already aggregated signature
		unionAggregatedSeal, err := istanbulCore.UnionOfSeals(parentExtra.AggregatedSeal, parentCommits)
		if err != nil {
			logger.Error("Failed to combine commit messages with ParentAggregatedSeal", "err", err)
			return parentExtra.AggregatedSeal
		}

		// need to pass the previous block from the parent to get the parent's validators
		// (otherwise we'd be getting the validators for the current block)
		parentValidators := sb.getValidators(parent.Number.Uint64()-1, parent.ParentHash)
		// only update to use the union if we indeed provided a valid aggregate signature for this block
		if err := sb.verifyAggregatedSeal(parent.Hash(), parentValidators, unionAggregatedSeal); err != nil {
			logger.Error("Failed to verify combined ParentAggregatedSeal", "err", err)
			return parentExtra.AggregatedSeal
		}

		logger.Debug("Succeeded in verifying combined ParentAggregatedSeal", "combinedParentAggregatedSeal", unionAggregatedSeal.String())
		return unionAggregatedSeal
	}

	return writeAggregatedSeal(header, createParentSeal(), true)
}

// FIXME: Need to update this for Istanbul
// sigHash returns the hash which is used as input for the Istanbul
// signing. It is the hash of the entire header apart from the 65 byte signature
// contained at the end of the extra data.
//
// Note, the method requires the extra data to be at least 65 bytes, otherwise it
// panics. This is done to avoid accidentally using both forms (signature present
// or not), which could be abused to produce different hashes for the same header.
func sigHash(header *types.Header) (hash common.Hash) {
	hasher := sha3.NewLegacyKeccak256()

	// Clean seal is required for calculating proposer seal.
	rlp.Encode(hasher, types.IstanbulFilteredHeader(header, false))
	hasher.Sum(hash[:0])
	return hash
}

// ecrecover extracts the Ethereum account address from a signed header.
func ecrecover(header *types.Header) (common.Address, error) {
	hash := header.Hash()
	if addr, ok := recentAddresses.Get(hash); ok {
		return addr.(common.Address), nil
	}

	// Retrieve the signature from the header extra-data
	istanbulExtra, err := types.ExtractIstanbulExtra(header)
	if err != nil {
		return common.Address{}, err
	}

	addr, err := istanbul.GetSignatureAddress(sigHash(header).Bytes(), istanbulExtra.Seal)
	if err != nil {
		return addr, err
	}
	recentAddresses.Add(hash, addr)
	return addr, nil
}

func writeEmptyIstanbulExtra(header *types.Header) error {
	extra := types.IstanbulExtra{
		AddedValidators:           []common.Address{},
		AddedValidatorsPublicKeys: []blscrypto.SerializedPublicKey{},
		RemovedValidators:         big.NewInt(0),
		Seal:                      []byte{},
		AggregatedSeal:            types.IstanbulAggregatedSeal{},
		ParentAggregatedSeal:      types.IstanbulAggregatedSeal{},
	}
	payload, err := rlp.EncodeToBytes(&extra)
	if err != nil {
		return err
	}

	if len(header.Extra) < types.IstanbulExtraVanity {
		header.Extra = append(header.Extra, bytes.Repeat([]byte{0x00}, types.IstanbulExtraVanity-len(header.Extra))...)
	}
	header.Extra = append(header.Extra[:types.IstanbulExtraVanity], payload...)

	return nil
}

// writeValidatorSetDiff initializes the header's Extra field with any changes in the
// validator set that occurred since the last block
func writeValidatorSetDiff(header *types.Header, oldValSet []istanbul.ValidatorData, newValSet []istanbul.ValidatorData) error {
	// compensate the lack bytes if header.Extra is not enough IstanbulExtraVanity bytes.
	if len(header.Extra) < types.IstanbulExtraVanity {
		header.Extra = append(header.Extra, bytes.Repeat([]byte{0x00}, types.IstanbulExtraVanity-len(header.Extra))...)
	}

	addedValidators, removedValidators := istanbul.ValidatorSetDiff(oldValSet, newValSet)
	addedValidatorsAddresses, addedValidatorsPublicKeys := istanbul.SeparateValidatorDataIntoIstanbulExtra(addedValidators)

	if len(addedValidators) > 0 || removedValidators.BitLen() > 0 {
		oldValidatorsAddresses, _ := istanbul.SeparateValidatorDataIntoIstanbulExtra(oldValSet)
		newValidatorsAddresses, _ := istanbul.SeparateValidatorDataIntoIstanbulExtra(newValSet)
		log.Debug("Setting istanbul header validator fields", "oldValSet", common.ConvertToStringSlice(oldValidatorsAddresses), "newValSet", common.ConvertToStringSlice(newValidatorsAddresses),
			"addedValidators", common.ConvertToStringSlice(addedValidatorsAddresses), "removedValidators", removedValidators.Text(16))
	}

	extra, err := types.ExtractIstanbulExtra(header)
	if err != nil {
		return nil
	}

	extra.AddedValidators = addedValidatorsAddresses
	extra.AddedValidatorsPublicKeys = addedValidatorsPublicKeys
	extra.RemovedValidators = removedValidators

	// update the header's extra with the new diff
	payload, err := rlp.EncodeToBytes(extra)
	if err != nil {
		return err
	}
	header.Extra = append(header.Extra[:types.IstanbulExtraVanity], payload...)

	return nil
}

// writeSeal writes the extra-data field of the given header with the given seal.
func writeSeal(h *types.Header, seal []byte) error {
	if len(seal) != types.IstanbulExtraSeal {
		return errInvalidSignature
	}

	istanbulExtra, err := types.ExtractIstanbulExtra(h)
	if err != nil {
		return err
	}

	istanbulExtra.Seal = seal
	payload, err := rlp.EncodeToBytes(&istanbulExtra)
	if err != nil {
		return err
	}

	h.Extra = append(h.Extra[:types.IstanbulExtraVanity], payload...)
	return nil
}

// writeAggregatedSeal writes the extra-data field of a block header with given committed
// seals. If isParent is set to true, then it will write to the fields related
// to the parent commits of the block
func writeAggregatedSeal(h *types.Header, aggregatedSeal types.IstanbulAggregatedSeal, isParent bool) error {
	if len(aggregatedSeal.Signature) != types.IstanbulExtraBlsSignature {
		return errInvalidAggregatedSeal
	}

	istanbulExtra, err := types.ExtractIstanbulExtra(h)
	if err != nil {
		return err
	}

	if isParent {
		istanbulExtra.ParentAggregatedSeal = aggregatedSeal
	} else {
		istanbulExtra.AggregatedSeal = aggregatedSeal
	}

	payload, err := rlp.EncodeToBytes(&istanbulExtra)
	if err != nil {
		return err
	}

	// compensate the lack bytes if header.Extra is not enough IstanbulExtraVanity bytes.
	if len(h.Extra) < types.IstanbulExtraVanity {
		h.Extra = append(h.Extra, bytes.Repeat([]byte{0x00}, types.IstanbulExtraVanity-len(h.Extra))...)
	}

	h.Extra = append(h.Extra[:types.IstanbulExtraVanity], payload...)
	return nil
}

func waitCoreToReachSequence(core istanbulCore.Engine, expectedSequence *big.Int) *big.Int {
	logger := log.New("func", "waitCoreToReachSequence")
	timeout := time.After(500 * time.Millisecond)
	ticker := time.NewTicker(10 * time.Millisecond)
	defer ticker.Stop()
	for {
		select {
		case <-ticker.C:
			view := core.CurrentView()
			if view != nil && view.Sequence != nil && view.Sequence.Cmp(expectedSequence) == 0 {
				logger.Trace("Current sequence matches header", "cur_seq", view.Sequence)
				return view.Sequence
			}
		case <-timeout:
			// TODO(asa): Why is this logged by full nodes?
			log.Trace("Timed out while waiting for core to sequence change, unable to combine commit messages with ParentAggregatedSeal", "cur_view", core.CurrentView())
			return nil
		}
	}
}<|MERGE_RESOLUTION|>--- conflicted
+++ resolved
@@ -665,23 +665,6 @@
 	return sb.vph.stopThread()
 }
 
-<<<<<<< HEAD
-// StartProxyHandler implements consensus.Istanbul.StartProxyEngine
-func (sb *Backend) StartProxiedValidatorEngine() error {
-	sb.proxiedValidatorEngineMu.Lock()
-	defer sb.proxiedValidatorEngineMu.Unlock()
-
-	if sb.proxiedValidatorEngineRunning {
-		return istanbul.ErrStartedProxiedValidatorEngine
-	}
-
-	if !sb.config.Proxied {
-		return istanbul.ErrValidatorNotProxied
-	}
-
-	sb.proxiedValidatorEngine.Start()
-	sb.proxiedValidatorEngineRunning = true
-=======
 // StartProxyEngine starts a proxy's engine
 func (sb *Backend) StartProxyEngine() error {
 	sb.proxyEngineMu.Lock()
@@ -712,43 +695,34 @@
 
 	sb.proxyEngine.Stop()
 	sb.proxyEngineRunning = false
->>>>>>> bd1e5338
-
-	return nil
-}
-
-<<<<<<< HEAD
+
+	return nil
+}
+
+// StartProxyHandler implements consensus.Istanbul.StartProxyEngine
+func (sb *Backend) StartProxiedValidatorEngine() error {
+	sb.proxiedValidatorEngineMu.Lock()
+	defer sb.proxiedValidatorEngineMu.Unlock()
+
+	if sb.proxiedValidatorEngineRunning {
+		return istanbul.ErrStartedProxiedValidatorEngine
+	}
+
+	if !sb.config.Proxied {
+		return istanbul.ErrValidatorNotProxied
+	}
+
+	sb.proxiedValidatorEngine.Start()
+	sb.proxiedValidatorEngineRunning = true
+
+	return nil
+}
+
 // StopProxyHandler implements consensus.Istanbul.StopProxyEngine
 func (sb *Backend) StopProxiedValidatorEngine() error {
 	sb.proxiedValidatorEngineMu.Lock()
 	defer sb.proxiedValidatorEngineMu.Unlock()
 
-=======
-// StartProxyHandler implements consensus.Istanbul.StartProxyEngine
-func (sb *Backend) StartProxiedValidatorEngine() error {
-	sb.proxiedValidatorEngineMu.Lock()
-	defer sb.proxiedValidatorEngineMu.Unlock()
-
-	if sb.proxiedValidatorEngineRunning {
-		return istanbul.ErrStartedProxiedValidatorEngine
-	}
-
-	if !sb.config.Proxied {
-		return istanbul.ErrValidatorNotProxied
-	}
-
-	sb.proxiedValidatorEngine.Start()
-	sb.proxiedValidatorEngineRunning = true
-
-	return nil
-}
-
-// StopProxyHandler implements consensus.Istanbul.StopProxyEngine
-func (sb *Backend) StopProxiedValidatorEngine() error {
-	sb.proxiedValidatorEngineMu.Lock()
-	defer sb.proxiedValidatorEngineMu.Unlock()
-
->>>>>>> bd1e5338
 	if !sb.proxiedValidatorEngineRunning {
 		return istanbul.ErrStoppedProxiedValidatorEngine
 	}
