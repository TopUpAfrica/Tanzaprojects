// Copyright 2017 The Celo Authors
// This file is part of the celo library.
//
// The celo library is free software: you can redistribute it and/or modify
// it under the terms of the GNU Lesser General Public License as published by
// the Free Software Foundation, either version 3 of the License, or
// (at your option) any later version.
//
// The celo library is distributed in the hope that it will be useful,
// but WITHOUT ANY WARRANTY; without even the implied warranty of
// MERCHANTABILITY or FITNESS FOR A PARTICULAR PURPOSE. See the
// GNU Lesser General Public License for more details.
//
// You should have received a copy of the GNU Lesser General Public License
// along with the celo library. If not, see <http://www.gnu.org/licenses/>.

package backend

import (
	"crypto/ecdsa"
	"crypto/rand"
	"encoding/hex"
	"errors"
	"fmt"
	"io"
	"math"
	"time"

	"github.com/ethereum/go-ethereum/accounts"
	"github.com/ethereum/go-ethereum/common"
	"github.com/ethereum/go-ethereum/consensus"
	"github.com/ethereum/go-ethereum/consensus/istanbul"
	vet "github.com/ethereum/go-ethereum/consensus/istanbul/backend/internal/enodes"
	"github.com/ethereum/go-ethereum/consensus/istanbul/proxy"
	"github.com/ethereum/go-ethereum/crypto"
	"github.com/ethereum/go-ethereum/crypto/ecies"
	"github.com/ethereum/go-ethereum/p2p"
	"github.com/ethereum/go-ethereum/p2p/enode"
	"github.com/ethereum/go-ethereum/rlp"
)

// ==============================================
//
// define the constants and function for the sendAnnounce thread

const (
	queryEnodeGossipCooldownDuration         = 5 * time.Minute
	versionCertificateGossipCooldownDuration = 5 * time.Minute
)

var (
	errInvalidEnodeCertMsgMapInconsistentVersion = errors.New("invalid enode certificate message map because of inconsistent version")

	errInvalidEnodeCertMsgMapOldVersion = errors.New("invalid enode certificate message map because of old version")

	errNodeMissingEnodeCertificate = errors.New("Node is missing enode certificate")
)

// QueryEnodeGossipFrequencyState specifies how frequently to gossip query enode messages
type QueryEnodeGossipFrequencyState int

const (
	// HighFreqBeforeFirstPeerState will send out a query enode message every 1 minute until the first peer is established
	HighFreqBeforeFirstPeerState QueryEnodeGossipFrequencyState = iota

	// HighFreqAfterFirstPeerState will send out an query enode message every 1 minute for the first 10 query enode messages after the first peer is established.
	// This is on the assumption that when this node first establishes a peer, the p2p network that this node is in may
	// be partitioned with the broader p2p network. We want to give that p2p network some time to connect to the broader p2p network.
	HighFreqAfterFirstPeerState

	// LowFreqState will send out an query every config.AnnounceQueryEnodeGossipPeriod seconds
	LowFreqState
)

// The announceThread will:
// 1) Periodically poll to see if this node should be announcing
// 2) Periodically share the entire version certificate table with all peers
// 3) Periodically prune announce-related data structures
// 4) Gossip announce messages periodically when requested
// 5) Update announce version when requested
func (sb *Backend) announceThread() {
	logger := sb.logger.New("func", "announceThread")

	sb.announceThreadWg.Add(1)
	defer sb.announceThreadWg.Done()

	// Create a ticker to poll if istanbul core is running and if this node is in
	// the validator conn set. If both conditions are true, then this node should announce.
	checkIfShouldAnnounceTicker := time.NewTicker(5 * time.Second)
	// Occasionally share the entire version certificate table with all peers
	shareVersionCertificatesTicker := time.NewTicker(5 * time.Minute)
	pruneAnnounceDataStructuresTicker := time.NewTicker(10 * time.Minute)

	var queryEnodeTicker *time.Ticker
	var queryEnodeTickerCh <-chan time.Time
	var queryEnodeFrequencyState QueryEnodeGossipFrequencyState
	var currentQueryEnodeTickerDuration time.Duration
	var numQueryEnodesInHighFreqAfterFirstPeerState int
	// TODO: this can be removed once we have more faith in this protocol
	var updateAnnounceVersionTicker *time.Ticker
	var updateAnnounceVersionTickerCh <-chan time.Time

	// Elected but non validating validators listen & query for enodes
	// Elected and validating validators annouce (updateAnnounceVersion)
	var shouldListen, shouldAnnounce bool
	var listening, announcing bool
	// States: validator -> (elected & second, elected & primary, not elected) OR proxy

	updateAnnounceVersionFunc := func() {
		version := getTimestamp()
		if version <= sb.GetAnnounceVersion() {
			logger.Debug("Announce version is not newer than the existing version", "existing version", sb.announceVersion, "attempted new version", version)
			return
		}
		if err := sb.setAndShareUpdatedAnnounceVersion(version); err != nil {
			logger.Warn("Error updating announce version", "err", err)
			return
		}
		sb.announceVersionMu.Lock()
		logger.Debug("Updating announce version", "announceVersion", version)
		sb.announceVersion = version
		sb.announceVersionMu.Unlock()
	}

	for {
		select {
		case <-checkIfShouldAnnounceTicker.C:
			logger.Warn("Checking if this node should announce it's enode")

			shouldListen = sb.IsElectedValidator()
			shouldAnnounce = shouldListen && sb.IsValidating()

			if shouldListen && !listening {
				logger.Warn("Starting to listen")

				// Gossip the announce after a minute.
				// The delay allows for all receivers of the announce message to
				// have a more up-to-date cached registered/elected valset, and
				// hence more likely that they will be aware that this node is
				// within that set.
				waitPeriod := 1 * time.Minute
				if sb.config.Epoch <= 10 {
					waitPeriod = 5 * time.Second
				}
				time.AfterFunc(waitPeriod, func() {
					sb.startGossipQueryEnodeTask()
				})

				if sb.config.AnnounceAggressiveQueryEnodeGossipOnEnablement {
					queryEnodeFrequencyState = HighFreqBeforeFirstPeerState
					// Send an query enode message once a minute
					currentQueryEnodeTickerDuration = 1 * time.Minute
					numQueryEnodesInHighFreqAfterFirstPeerState = 0
				} else {
					queryEnodeFrequencyState = LowFreqState
					currentQueryEnodeTickerDuration = time.Duration(sb.config.AnnounceQueryEnodeGossipPeriod) * time.Second
				}

				// Enable periodic gossiping by setting announceGossipTickerCh to non nil value
				queryEnodeTicker = time.NewTicker(currentQueryEnodeTickerDuration)
				queryEnodeTickerCh = queryEnodeTicker.C

				listening = true
				logger.Trace("Enabled periodic gossiping of announce message (listen mode)")

			} else if !shouldListen && listening {
				logger.Warn("Stopping listening")

				// Disable periodic queryEnode msgs by setting queryEnodeTickerCh to nil
				queryEnodeTicker.Stop()
				queryEnodeTickerCh = nil
				listening = false
				logger.Trace("Disabled periodic gossiping of announce message (listen mode)")
			}

			if shouldAnnounce && !announcing {
				logger.Warn("Starting to announce")

				updateAnnounceVersionFunc()

				updateAnnounceVersionTicker = time.NewTicker(5 * time.Minute)
				updateAnnounceVersionTickerCh = updateAnnounceVersionTicker.C

				announcing = true
				logger.Trace("Enabled periodic gossiping of announce message")
			} else if !shouldAnnounce && announcing {
				logger.Warn("Stopping announcing")

				// Disable periodic updating of announce version
				updateAnnounceVersionTicker.Stop()
				updateAnnounceVersionTickerCh = nil

				announcing = false
				logger.Trace("Disabled periodic gossiping of announce message")
			}

		case <-shareVersionCertificatesTicker.C:
			// Send all version certificates to every peer. Only the entries
			// that are new to a node will end up being regossiped throughout the
			// network.
			allVersionCertificates, err := sb.getAllVersionCertificates()
			if err != nil {
				logger.Warn("Error getting all version certificates", "err", err)
				break
			}
			if err := sb.gossipVersionCertificatesMsg(allVersionCertificates); err != nil {
				logger.Warn("Error gossiping all version certificates")
			}

		case <-updateAnnounceVersionTickerCh:
			if shouldAnnounce {
				updateAnnounceVersionFunc()
			}

		case <-queryEnodeTickerCh:
			sb.startGossipQueryEnodeTask()

		case <-sb.generateAndGossipQueryEnodeCh:
			if shouldListen {
				switch queryEnodeFrequencyState {
				case HighFreqBeforeFirstPeerState:
					if len(sb.broadcaster.FindPeers(nil, p2p.AnyPurpose)) > 0 {
						queryEnodeFrequencyState = HighFreqAfterFirstPeerState
					}

				case HighFreqAfterFirstPeerState:
					if numQueryEnodesInHighFreqAfterFirstPeerState >= 10 {
						queryEnodeFrequencyState = LowFreqState
					}
					numQueryEnodesInHighFreqAfterFirstPeerState++

				case LowFreqState:
					if currentQueryEnodeTickerDuration != time.Duration(sb.config.AnnounceQueryEnodeGossipPeriod)*time.Second {
						// Reset the ticker
						currentQueryEnodeTickerDuration = time.Duration(sb.config.AnnounceQueryEnodeGossipPeriod) * time.Second
						queryEnodeTicker.Stop()
						queryEnodeTicker = time.NewTicker(currentQueryEnodeTickerDuration)
						queryEnodeTickerCh = queryEnodeTicker.C
					}
				}
				// This node may have recently sent out an announce message within
				// the gossip cooldown period imposed by other nodes.
				// Regardless, send the queryEnode so that it will at least be
				// processed by this node's peers. This is especially helpful when a network
				// is first starting up.
				if err := sb.generateAndGossipQueryEnode(sb.GetAnnounceVersion(), queryEnodeFrequencyState == LowFreqState); err != nil {
					logger.Warn("Error in generating and gossiping queryEnode", "err", err)
				}
			}

		case <-sb.updateAnnounceVersionCh:
<<<<<<< HEAD
			// Drain this channel, as the update version action will address all requests.

		drainLoop:
			for {
				select {
				case <-sb.updateAnnounceVersionCh:
				default:
					break drainLoop
				}
			}
			if shouldAnnounce {
				updateAnnounceVersionFunc()
			}
=======
			updateAnnounceVersionFunc()
>>>>>>> 084be4eb

		case <-pruneAnnounceDataStructuresTicker.C:
			if err := sb.pruneAnnounceDataStructures(); err != nil {
				logger.Warn("Error in pruning announce data structures", "err", err)
			}

		case <-sb.announceThreadQuit:
			checkIfShouldAnnounceTicker.Stop()
			pruneAnnounceDataStructuresTicker.Stop()
			if listening {
				queryEnodeTicker.Stop()

			}
			if announcing {
				updateAnnounceVersionTicker.Stop()
			}
			return
		}
	}
}

// startGossipQueryEnodeTask will schedule a task for the announceThread to
// generate and gossip a queryEnode message
func (sb *Backend) startGossipQueryEnodeTask() {
	// sb.generateAndGossipQueryEnodeCh has a buffer of 1. If there is a value
	// already sent to the channel that has not been read from, don't block.
	select {
	case sb.generateAndGossipQueryEnodeCh <- struct{}{}:
	default:
	}
}

<<<<<<< HEAD
=======
func (sb *Backend) shouldSaveAndPublishValEnodeURLs() (bool, error) {

	// Check if this node is in the validator connection set
	validatorConnSet, err := sb.RetrieveValidatorConnSet()
	if err != nil {
		return false, err
	}

	return validatorConnSet[sb.Address()], nil
}

>>>>>>> 084be4eb
// pruneAnnounceDataStructures will remove entries that are not in the validator connection set from all announce related data structures.
// The data structures that it prunes are:
// 1)  lastQueryEnodeGossiped
// 2)  valEnodeTable
// 3)  lastVersionCertificatesGossiped
// 4)  versionCertificateTable
func (sb *Backend) pruneAnnounceDataStructures() error {
	logger := sb.logger.New("func", "pruneAnnounceDataStructures")

	// retrieve the validator connection set
	validatorConnSet, err := sb.RetrieveValidatorConnSet()
	if err != nil {
		return err
	}

	sb.lastQueryEnodeGossipedMu.Lock()
	for remoteAddress := range sb.lastQueryEnodeGossiped {
		if !validatorConnSet[remoteAddress] && time.Since(sb.lastQueryEnodeGossiped[remoteAddress]) >= queryEnodeGossipCooldownDuration {
			logger.Trace("Deleting entry from lastQueryEnodeGossiped", "address", remoteAddress, "gossip timestamp", sb.lastQueryEnodeGossiped[remoteAddress])
			delete(sb.lastQueryEnodeGossiped, remoteAddress)
		}
	}
	sb.lastQueryEnodeGossipedMu.Unlock()

	if err := sb.valEnodeTable.PruneEntries(validatorConnSet); err != nil {
		logger.Trace("Error in pruning valEnodeTable", "err", err)
		return err
	}

	sb.lastVersionCertificatesGossipedMu.Lock()
	for remoteAddress := range sb.lastVersionCertificatesGossiped {
		if !validatorConnSet[remoteAddress] && time.Since(sb.lastVersionCertificatesGossiped[remoteAddress]) >= versionCertificateGossipCooldownDuration {
			logger.Trace("Deleting entry from lastVersionCertificatesGossiped", "address", remoteAddress, "gossip timestamp", sb.lastVersionCertificatesGossiped[remoteAddress])
			delete(sb.lastVersionCertificatesGossiped, remoteAddress)
		}
	}
	sb.lastVersionCertificatesGossipedMu.Unlock()

	if err := sb.versionCertificateTable.Prune(validatorConnSet); err != nil {
		logger.Trace("Error in pruning versionCertificateTable", "err", err)
		return err
	}

	return nil
}

// ===============================================================
//
// define the IstanbulQueryEnode message format, the QueryEnodeMsgCache entries, the queryEnode send function (both the gossip version and the "retrieve from cache" version), and the announce get function

type encryptedEnodeURL struct {
	DestAddress       common.Address
	EncryptedEnodeURL []byte
}

func (ee *encryptedEnodeURL) String() string {
	return fmt.Sprintf("{DestAddress: %s, EncryptedEnodeURL length: %d}", ee.DestAddress.String(), len(ee.EncryptedEnodeURL))
}

type queryEnodeData struct {
	EncryptedEnodeURLs []*encryptedEnodeURL
	Version            uint
	// The timestamp of the node when the message is generated.
	// This results in a new hash for a newly generated message so it gets regossiped by other nodes
	Timestamp uint
}

func (qed *queryEnodeData) String() string {
	return fmt.Sprintf("{Version: %v, Timestamp: %v, EncryptedEnodeURLs: %v}", qed.Version, qed.Timestamp, qed.EncryptedEnodeURLs)
}

// ==============================================
//
// define the functions that needs to be provided for rlp Encoder/Decoder.

// EncodeRLP serializes ar into the Ethereum RLP format.
func (ee *encryptedEnodeURL) EncodeRLP(w io.Writer) error {
	return rlp.Encode(w, []interface{}{ee.DestAddress, ee.EncryptedEnodeURL})
}

// DecodeRLP implements rlp.Decoder, and load the ar fields from a RLP stream.
func (ee *encryptedEnodeURL) DecodeRLP(s *rlp.Stream) error {
	var msg struct {
		DestAddress       common.Address
		EncryptedEnodeURL []byte
	}

	if err := s.Decode(&msg); err != nil {
		return err
	}
	ee.DestAddress, ee.EncryptedEnodeURL = msg.DestAddress, msg.EncryptedEnodeURL
	return nil
}

// EncodeRLP serializes ad into the Ethereum RLP format.
func (qed *queryEnodeData) EncodeRLP(w io.Writer) error {
	return rlp.Encode(w, []interface{}{qed.EncryptedEnodeURLs, qed.Version, qed.Timestamp})
}

// DecodeRLP implements rlp.Decoder, and load the ad fields from a RLP stream.
func (qed *queryEnodeData) DecodeRLP(s *rlp.Stream) error {
	var msg struct {
		EncryptedEnodeURLs []*encryptedEnodeURL
		Version            uint
		Timestamp          uint
	}

	if err := s.Decode(&msg); err != nil {
		return err
	}
	qed.EncryptedEnodeURLs, qed.Version, qed.Timestamp = msg.EncryptedEnodeURLs, msg.Version, msg.Timestamp
	return nil
}

// getValProxyAssignments returns the remote validator -> external node assignments.
// If this is a standalone validator, it will set the external node to itself.
// If this is a proxied validator, it will set external node to the proxy's external node.
func (sb *Backend) getValProxyAssignments(valAddresses []common.Address) (map[common.Address]*enode.Node, error) {
	var valProxyAssignments map[common.Address]*enode.Node = make(map[common.Address]*enode.Node)
	var selfEnode *enode.Node = sb.SelfNode()
	var proxies map[common.Address]*proxy.Proxy // This var is only used if this is a proxied validator

	for _, valAddress := range valAddresses {
		var externalNode *enode.Node

		if sb.IsProxiedValidator() {
			if proxies == nil {
				var err error
				proxies, err = sb.proxiedValidatorEngine.GetValidatorProxyAssignments(nil)
				if err != nil {
					return nil, err
				}
			}
			proxyObj := proxies[valAddress]
			if proxyObj == nil {
				continue
			}

			externalNode = proxyObj.ExternalNode()
		} else {
			externalNode = selfEnode
		}

		valProxyAssignments[valAddress] = externalNode
	}

	return valProxyAssignments, nil
}

// generateAndGossipAnnounce will generate the lastest announce msg from this node
// and then broadcast it to it's peers, which should then gossip the announce msg
// message throughout the p2p network if there has not been a message sent from
// this node within the last announceGossipCooldownDuration.
// Note that this function must ONLY be called by the announceThread.
func (sb *Backend) generateAndGossipQueryEnode(version uint, enforceRetryBackoff bool) error {
	logger := sb.logger.New("func", "generateAndGossipQueryEnode")
<<<<<<< HEAD
	logger.Warn("generateAndGossipQueryEnode called\n")
=======
	logger.Trace("generateAndGossipQueryEnode called")
>>>>>>> 084be4eb

	// Retrieve the set valEnodeEntries (and their publicKeys)
	// for the queryEnode message
	valEnodeEntries, err := sb.getQueryEnodeValEnodeEntries(enforceRetryBackoff)
	if err != nil {
		return err
	}

	valAddresses := make([]common.Address, len(valEnodeEntries))
	for i, valEnodeEntry := range valEnodeEntries {
		valAddresses[i] = valEnodeEntry.Address
	}
	valProxyAssignments, err := sb.getValProxyAssignments(valAddresses)
	if err != nil {
		return err
	}

	var queryEnodeEncryptedEnodeURLParams []*genEncryptedEnodeURLParam
	for _, valEnodeEntry := range valEnodeEntries {
		if valEnodeEntry.PublicKey != nil {
			externalEnode := valProxyAssignments[valEnodeEntry.Address]
			if externalEnode == nil {
				continue
			}

			externalEnodeURL := externalEnode.URLv4()
			queryEnodeEncryptedEnodeURLParams = append(queryEnodeEncryptedEnodeURLParams, &genEncryptedEnodeURLParam{destAddress: valEnodeEntry.Address,
				publicKey: valEnodeEntry.PublicKey,
				enodeURL:  externalEnodeURL})
		}
	}

	if len(queryEnodeEncryptedEnodeURLParams) > 0 {
		istMsg, err := sb.generateQueryEnodeMsg(version, queryEnodeEncryptedEnodeURLParams)
		if err != nil {
			return err
		}

		if istMsg == nil {
			return nil
		}

		// Convert to payload
		payload, err := istMsg.Payload()
		if err != nil {
			logger.Error("Error in converting Istanbul QueryEnode Message to payload", "QueryEnodeMsg", istMsg.String(), "err", err)
			return err
		}

		if err := sb.Gossip(payload, istanbul.QueryEnodeMsg); err != nil {
			return err
		}

		if err := sb.valEnodeTable.UpdateQueryEnodeStats(valEnodeEntries); err != nil {
			return err
		}
	}

	return err
}

func (sb *Backend) getQueryEnodeValEnodeEntries(enforceRetryBackoff bool) ([]*istanbul.AddressEntry, error) {
	logger := sb.logger.New("func", "getQueryEnodeValEnodeEntries")
	valEnodeEntries, err := sb.valEnodeTable.GetValEnodes(nil)
	if err != nil {
		return nil, err
	}

	var queryEnodeValEnodeEntries []*istanbul.AddressEntry
	for address, valEnodeEntry := range valEnodeEntries {
		// Don't generate an announce record for ourselves
		if address == sb.Address() {
			continue
		}

		if valEnodeEntry.Version == valEnodeEntry.HighestKnownVersion {
			continue
		}

		if valEnodeEntry.PublicKey == nil {
			logger.Warn("Cannot generate encrypted enode URL for a val enode entry without a PublicKey", "address", address)
			continue
		}

		if enforceRetryBackoff && valEnodeEntry.NumQueryAttemptsForHKVersion > 0 {
			timeoutFactorPow := math.Min(float64(valEnodeEntry.NumQueryAttemptsForHKVersion-1), 5)
			timeoutMinutes := int64(math.Pow(1.5, timeoutFactorPow) * 5)
			timeoutForQuery := time.Duration(timeoutMinutes) * time.Minute

			if time.Since(*valEnodeEntry.LastQueryTimestamp) < timeoutForQuery {
				continue
			}
		}

		queryEnodeValEnodeEntries = append(queryEnodeValEnodeEntries, valEnodeEntry)
	}

	return queryEnodeValEnodeEntries, nil
}

// generateQueryEnodeMsg returns a queryEnode message from this node with a given version.
func (sb *Backend) generateQueryEnodeMsg(version uint, queryEnodeEncryptedEnodeURLParams []*genEncryptedEnodeURLParam) (*istanbul.Message, error) {
	logger := sb.logger.New("func", "generateQueryEnodeMsg")

	encryptedEnodeURLs, err := sb.generateEncryptedEnodeURLs(queryEnodeEncryptedEnodeURLParams)
	if err != nil {
		logger.Warn("Error generating encrypted enodeURLs", "err", err)
		return nil, err
	}
	if len(encryptedEnodeURLs) == 0 {
		logger.Trace("No encrypted enodeURLs were generated, will not generate encryptedEnodeMsg")
		return nil, nil
	}
	queryEnodeData := &queryEnodeData{
		EncryptedEnodeURLs: encryptedEnodeURLs,
		Version:            version,
		Timestamp:          getTimestamp(),
	}

	queryEnodeBytes, err := rlp.EncodeToBytes(queryEnodeData)
	if err != nil {
		logger.Error("Error encoding queryEnode content", "QueryEnodeData", queryEnodeData.String(), "err", err)
		return nil, err
	}

	msg := &istanbul.Message{
		Code:      istanbul.QueryEnodeMsg,
		Msg:       queryEnodeBytes,
		Address:   sb.Address(),
		Signature: []byte{},
	}

	// Sign the announce message
	if err := msg.Sign(sb.Sign); err != nil {
		logger.Error("Error in signing a QueryEnode Message", "QueryEnodeMsg", msg.String(), "err", err)
		return nil, err
	}

	logger.Debug("Generated a queryEnode message", "IstanbulMsg", msg.String(), "QueryEnodeData", queryEnodeData.String())

	return msg, nil
}

type genEncryptedEnodeURLParam struct {
	destAddress common.Address
	publicKey   *ecdsa.PublicKey
	enodeURL    string
}

// generateEncryptedEnodeURLs returns the encryptedEnodeURLs intended for validators
// whose entries in the val enode table do not exist or are outdated when compared
// to the version certificate table.
func (sb *Backend) generateEncryptedEnodeURLs(queryEnodeEncryptedEnodeURLParams []*genEncryptedEnodeURLParam) ([]*encryptedEnodeURL, error) {
	logger := sb.logger.New("func", "generateEncryptedEnodeURLs")

	var encryptedEnodeURLs []*encryptedEnodeURL
	for _, param := range queryEnodeEncryptedEnodeURLParams {
		logger.Info("encrypting enodeURL", "externalEnodeURL", param.enodeURL, "publicKey", param.publicKey)
		publicKey := ecies.ImportECDSAPublic(param.publicKey)
		encEnodeURL, err := ecies.Encrypt(rand.Reader, publicKey, []byte(param.enodeURL), nil, nil)
		if err != nil {
			logger.Error("Error in encrypting enodeURL", "enodeURL", param.enodeURL, "publicKey", publicKey)
			return nil, err
		}

		encryptedEnodeURLs = append(encryptedEnodeURLs, &encryptedEnodeURL{
			DestAddress:       param.destAddress,
			EncryptedEnodeURL: encEnodeURL,
		})
	}

	return encryptedEnodeURLs, nil
}

// This function will handle a queryEnode message.
func (sb *Backend) handleQueryEnodeMsg(addr common.Address, peer consensus.Peer, payload []byte) error {
	logger := sb.logger.New("func", "handleQueryEnodeMsg")
	logger.Trace("Handling querEnode msg")

	// Since this is a gossiped messaged, mark that the peer gossiped it and check to see if this node already gossiped it
	sb.markMessageProcessedByPeer(addr, payload)
	if sb.checkIfMessageProcessedBySelf(payload) {
		return nil
	}
	defer sb.markMessageProcessedBySelf(payload)

	msg := new(istanbul.Message)

	// Since this is a gossiped messaged, mark that the peer gossiped it (and presumably processed it) and check to see if this node already processed it
	sb.markMessageProcessedByPeer(addr, payload)
	if sb.checkIfMessageProcessedBySelf(payload) {
		return nil
	}
	defer sb.markMessageProcessedBySelf(payload)

	// Decode message
	err := msg.FromPayload(payload, istanbul.GetSignatureAddress)
	if err != nil {
		logger.Error("Error in decoding received Istanbul Announce message", "err", err, "payload", hex.EncodeToString(payload))
		return err
	}
	logger.Trace("Handling an IstanbulAnnounce message", "from", msg.Address)

	// Check if the sender is within the validator connection set
	validatorConnSet, err := sb.RetrieveValidatorConnSet()
	if err != nil {
		logger.Trace("Error in retrieving validator connection set", "err", err)
		return err
	}

	if !validatorConnSet[msg.Address] {
		logger.Debug("Received a message from a validator not within the validator connection set. Ignoring it.", "sender", msg.Address)
		return errUnauthorizedAnnounceMessage
	}

	var qeData queryEnodeData
	err = rlp.DecodeBytes(msg.Msg, &qeData)
	if err != nil {
		logger.Warn("Error in decoding received Istanbul QueryEnode message content", "err", err, "IstanbulMsg", msg.String())
		return err
	}

	logger = logger.New("msgAddress", msg.Address, "msgVersion", qeData.Version)

	// Do some validation checks on the queryEnodeData
	if isValid, err := sb.validateQueryEnode(msg.Address, &qeData); !isValid || err != nil {
		logger.Warn("Validation of queryEnode message failed", "isValid", isValid, "err", err)
		return err
	}

	// If this is an elected or nearly elected validator and core is started, then process the queryEnode message
	if sb.IsElectedValidator() {
		logger.Trace("Processing an queryEnode message", "queryEnode records", qeData.EncryptedEnodeURLs)
		for _, encEnodeURL := range qeData.EncryptedEnodeURLs {
			// Only process an encEnodURL intended for this node
			if encEnodeURL.DestAddress != sb.Address() {
				continue
			}
			enodeBytes, err := sb.decryptFn(accounts.Account{Address: sb.Address()}, encEnodeURL.EncryptedEnodeURL, nil, nil)
			if err != nil {
				sb.logger.Warn("Error decrypting endpoint", "err", err, "encEnodeURL.EncryptedEnodeURL", encEnodeURL.EncryptedEnodeURL)
				return err
			}
			enodeURL := string(enodeBytes)
			node, err := enode.ParseV4(enodeURL)
			if err != nil {
				logger.Warn("Error parsing enodeURL", "enodeUrl", enodeURL)
				return err
			}

			// queryEnode messages should only be processed once because selfRecentMessages
			// will cache seen queryEnode messages, so it's safe to answer without any throttling
			if err := sb.answerQueryEnodeMsg(msg.Address, node, qeData.Version); err != nil {
				logger.Warn("Error answering an announce msg", "target node", node.URLv4(), "error", err)
				return err
			}

			break
		}
	}

	// Regossip this queryEnode message
	return sb.regossipQueryEnode(msg, qeData.Version, payload)
}

// answerQueryEnodeMsg will answer a received queryEnode message from an origin
// node. If the origin node is already a peer of any kind, an enodeCertificate will be sent.
// Regardless, the origin node will be upserted into the val enode table
// to ensure this node designates the origin node as a ValidatorPurpose peer.
func (sb *Backend) answerQueryEnodeMsg(address common.Address, node *enode.Node, version uint) error {
	logger := sb.logger.New("func", "answerQueryEnodeMsg", "address", address)
	logger.Warn("Answering query enode message")

	// Get the external enode that this validator is assigned to
	externalEnodeMap, err := sb.getValProxyAssignments([]common.Address{address})
	if err != nil {
<<<<<<< HEAD
		logger.Warn("Error in retrieving assigned proxy for remove validator", "err", err)
=======
		logger.Warn("Error in retrieving assigned proxy for remote validator", "address", address, "err", err)
>>>>>>> 084be4eb
		return err
	}

	if externalEnode := externalEnodeMap[address]; externalEnode != nil {
		enodeCertificateMsgs := sb.RetrieveEnodeCertificateMsgMap()

		// Secondary nodes don't have EnodeCertificates b/c (guess) the core is stopped.
		// Does it make sense to keep going anyways?
		enodeCertMsg := enodeCertificateMsgs[externalEnode.ID()]
		if enodeCertMsg == nil {
			return errNodeMissingEnodeCertificate
		}

		payload, err := enodeCertMsg.Msg.Payload()
		if err != nil {
			logger.Warn("Error getting payload of enode certificate message", "err", err)
			return err
		}

		if err := sb.Multicast([]common.Address{address}, payload, istanbul.EnodeCertificateMsg, false); err != nil {
			return err
		}
	}

	// Upsert regardless to account for the case that the target is a non-ValidatorPurpose
	// peer but should be.
	// If the target is not a peer and should be a ValidatorPurpose peer, this
	// will designate the target as a ValidatorPurpose peer and send an enodeCertificate
	// during the istanbul handshake.
	if err := sb.valEnodeTable.UpsertVersionAndEnode([]*istanbul.AddressEntry{{Address: address, Node: node, Version: version}}); err != nil {
		return err
	}
	return nil
}

// validateQueryEnode will do some validation to check the contents of the queryEnode
// message. This is to force all validators that send a queryEnode message to
// create as succint message as possible, and prevent any possible network DOS attacks
// via extremely large queryEnode message.
func (sb *Backend) validateQueryEnode(msgAddress common.Address, qeData *queryEnodeData) (bool, error) {
	logger := sb.logger.New("func", "validateQueryEnode", "msg address", msgAddress)

	// Check if there are any duplicates in the queryEnode message
	var encounteredAddresses = make(map[common.Address]bool)
	for _, encEnodeURL := range qeData.EncryptedEnodeURLs {
		if encounteredAddresses[encEnodeURL.DestAddress] {
			logger.Info("QueryEnode message has duplicate entries", "address", encEnodeURL.DestAddress)
			return false, nil
		}

		encounteredAddresses[encEnodeURL.DestAddress] = true
	}

	// Check if the number of rows in the queryEnodePayload is at most 2 times the size of the current validator connection set.
	// Note that this is a heuristic of the actual size of validator connection set at the time the validator constructed the announce message.
	validatorConnSet, err := sb.RetrieveValidatorConnSet()
	if err != nil {
		return false, err
	}

	if len(qeData.EncryptedEnodeURLs) > 2*len(validatorConnSet) {
		logger.Info("Number of queryEnode message encrypted enodes is more than two times the size of the current validator connection set", "num queryEnode enodes", len(qeData.EncryptedEnodeURLs), "reg/elected val set size", len(validatorConnSet))
		return false, err
	}

	return true, nil
}

// regossipQueryEnode will regossip a received querEnode message.
// If this node regossiped a queryEnode from the same source address within the last
// 5 minutes, then it won't regossip. This is to prevent a malicious validator from
// DOS'ing the network with very frequent announce messages.
// This opens an attack vector where any malicious node could continue to gossip
// a previously gossiped announce message from any validator, causing other nodes to regossip and
// enforce the cooldown period for future messages originating from the origin validator.
// This is circumvented by caching the hashes of messages that are regossiped
// with sb.selfRecentMessages to prevent future regossips.
func (sb *Backend) regossipQueryEnode(msg *istanbul.Message, msgTimestamp uint, payload []byte) error {
	logger := sb.logger.New("func", "regossipQueryEnode", "queryEnodeSourceAddress", msg.Address, "msgTimestamp", msgTimestamp)
	sb.lastQueryEnodeGossipedMu.Lock()
	defer sb.lastQueryEnodeGossipedMu.Unlock()

	// Don't throttle messages from our own address so that proxies always regossip
	// query enode messages sent from the proxied validator
	if msg.Address != sb.ValidatorAddress() {
		if lastGossiped, ok := sb.lastQueryEnodeGossiped[msg.Address]; ok {
			if time.Since(lastGossiped) < queryEnodeGossipCooldownDuration {
				logger.Trace("Already regossiped msg from this source address within the cooldown period, not regossiping.")
				return nil
			}
		}
	}

	logger.Trace("Regossiping the istanbul queryEnode message", "IstanbulMsg", msg.String())
	if err := sb.Gossip(payload, istanbul.QueryEnodeMsg); err != nil {
		return err
	}

	sb.lastQueryEnodeGossiped[msg.Address] = time.Now()

	return nil
}

// Used as a salt when signing versionCertificate. This is to account for
// the unlikely case where a different signed struct with the same field types
// is used elsewhere and shared with other nodes. If that were to happen, a
// malicious node could try sending the other struct where this struct is used,
// or vice versa. This ensures that the signature is only valid for this struct.
var versionCertificateSalt = []byte("versionCertificate")

// versionCertificate is a signed message from a validator indicating the most
// recent version of its enode.
type versionCertificate vet.VersionCertificateEntry

func newVersionCertificateFromEntry(entry *vet.VersionCertificateEntry) *versionCertificate {
	return &versionCertificate{
		Address:   entry.Address,
		PublicKey: entry.PublicKey,
		Version:   entry.Version,
		Signature: entry.Signature,
	}
}

func (vc *versionCertificate) Sign(signingFn func(data []byte) ([]byte, error)) error {
	payloadToSign, err := vc.payloadToSign()
	if err != nil {
		return err
	}
	vc.Signature, err = signingFn(payloadToSign)
	if err != nil {
		return err
	}
	return nil
}

// RecoverPublicKeyAndAddress recovers the ECDSA public key and corresponding
// address from the Signature
func (vc *versionCertificate) RecoverPublicKeyAndAddress() error {
	payloadToSign, err := vc.payloadToSign()
	if err != nil {
		return err
	}
	payloadHash := crypto.Keccak256(payloadToSign)
	publicKey, err := crypto.SigToPub(payloadHash, vc.Signature)
	if err != nil {
		return err
	}
	address, err := crypto.PubkeyToAddress(*publicKey), nil
	if err != nil {
		return err
	}
	vc.PublicKey = publicKey
	vc.Address = address
	return nil
}

// EncodeRLP serializes versionCertificate into the Ethereum RLP format.
// Only the Version and Signature are encoded, as the public key and address
// can be recovered from the Signature using RecoverPublicKeyAndAddress
func (vc *versionCertificate) EncodeRLP(w io.Writer) error {
	return rlp.Encode(w, []interface{}{vc.Version, vc.Signature})
}

// DecodeRLP implements rlp.Decoder, and load the versionCertificate fields from a RLP stream.
// Only the Version and Signature are encoded/decoded, as the public key and address
// can be recovered from the Signature using RecoverPublicKeyAndAddress
func (vc *versionCertificate) DecodeRLP(s *rlp.Stream) error {
	var msg struct {
		Version   uint
		Signature []byte
	}

	if err := s.Decode(&msg); err != nil {
		return err
	}
	vc.Version, vc.Signature = msg.Version, msg.Signature
	return nil
}

func (vc *versionCertificate) Entry() *vet.VersionCertificateEntry {
	return &vet.VersionCertificateEntry{
		Address:   vc.Address,
		PublicKey: vc.PublicKey,
		Version:   vc.Version,
		Signature: vc.Signature,
	}
}

func (vc *versionCertificate) payloadToSign() ([]byte, error) {
	signedContent := []interface{}{versionCertificateSalt, vc.Version}
	payload, err := rlp.EncodeToBytes(signedContent)
	if err != nil {
		return nil, err
	}
	return payload, nil
}

func (sb *Backend) generateVersionCertificate(version uint) (*versionCertificate, error) {
	vc := &versionCertificate{
		Address:   sb.Address(),
		PublicKey: sb.publicKey,
		Version:   version,
	}
	err := vc.Sign(sb.Sign)
	if err != nil {
		return nil, err
	}
	return vc, nil
}

func (sb *Backend) encodeVersionCertificatesMsg(versionCertificates []*versionCertificate) ([]byte, error) {
	payload, err := rlp.EncodeToBytes(versionCertificates)
	if err != nil {
		return nil, err
	}
	msg := &istanbul.Message{
		Code: istanbul.VersionCertificatesMsg,
		Msg:  payload,
	}
	msgPayload, err := msg.Payload()
	if err != nil {
		return nil, err
	}
	return msgPayload, nil
}

func (sb *Backend) gossipVersionCertificatesMsg(versionCertificates []*versionCertificate) error {
	logger := sb.logger.New("func", "gossipVersionCertificatesMsg")

	payload, err := sb.encodeVersionCertificatesMsg(versionCertificates)
	if err != nil {
		logger.Warn("Error encoding version certificate msg", "err", err)
		return err
	}
	return sb.Gossip(payload, istanbul.VersionCertificatesMsg)
}

func (sb *Backend) getAllVersionCertificates() ([]*versionCertificate, error) {
	allEntries, err := sb.versionCertificateTable.GetAll()
	if err != nil {
		return nil, err
	}
	allVersionCertificates := make([]*versionCertificate, len(allEntries))
	for i, entry := range allEntries {
		allVersionCertificates[i] = newVersionCertificateFromEntry(entry)
	}
	return allVersionCertificates, nil
}

// sendVersionCertificateTable sends all VersionCertificates this node
// has to a peer
func (sb *Backend) sendVersionCertificateTable(peer consensus.Peer) error {
	logger := sb.logger.New("func", "sendVersionCertificateTable")
	allVersionCertificates, err := sb.getAllVersionCertificates()
	if err != nil {
		logger.Warn("Error getting all version certificates", "err", err)
		return err
	}
	payload, err := sb.encodeVersionCertificatesMsg(allVersionCertificates)
	if err != nil {
		logger.Warn("Error encoding version certificate msg", "err", err)
		return err
	}

	return peer.Send(istanbul.VersionCertificatesMsg, payload)
}

func (sb *Backend) handleVersionCertificatesMsg(addr common.Address, peer consensus.Peer, payload []byte) error {
	logger := sb.logger.New("func", "handleVersionCertificatesMsg")
	logger.Trace("Handling version certificates msg")

	// Since this is a gossiped messaged, mark that the peer gossiped it (and presumably processed it) and check to see if this node already processed it
	sb.markMessageProcessedByPeer(addr, payload)
	if sb.checkIfMessageProcessedBySelf(payload) {
		return nil
	}
	defer sb.markMessageProcessedBySelf(payload)

	var msg istanbul.Message
	if err := msg.FromPayload(payload, nil); err != nil {
		logger.Error("Error in decoding version certificates message", "err", err, "payload", hex.EncodeToString(payload))
		return err
	}
	logger = logger.New("msg address", msg.Address)

	var versionCertificates []*versionCertificate
	if err := rlp.DecodeBytes(msg.Msg, &versionCertificates); err != nil {
		logger.Warn("Error in decoding received version certificates msg", "err", err)
		return err
	}

	// If the announce's valAddress is not within the validator connection set, then ignore it
	validatorConnSet, err := sb.RetrieveValidatorConnSet()
	if err != nil {
		logger.Trace("Error in retrieving validator conn set", "err", err)
		return err
	}

	var validEntries []*vet.VersionCertificateEntry
	validAddresses := make(map[common.Address]bool)
	// Verify all entries are valid and remove duplicates
	for _, versionCertificate := range versionCertificates {
		// The public key and address are not RLP encoded/decoded and must be
		// explicitly recovered.
		if err := versionCertificate.RecoverPublicKeyAndAddress(); err != nil {
			logger.Warn("Error recovering version certificates public key and address from signature", "err", err)
			continue
		}
		if !validatorConnSet[versionCertificate.Address] {
			logger.Debug("Found version certificate from an address not in the validator conn set", "address", versionCertificate.Address)
			continue
		}
		if _, ok := validAddresses[versionCertificate.Address]; ok {
			logger.Debug("Found duplicate version certificate in message", "address", versionCertificate.Address)
			continue
		}
		validAddresses[versionCertificate.Address] = true
		validEntries = append(validEntries, versionCertificate.Entry())
	}
	if err := sb.upsertAndGossipVersionCertificateEntries(validEntries); err != nil {
		logger.Warn("Error upserting and gossiping entries", "err", err)
		return err
	}
	return nil
}

func (sb *Backend) upsertAndGossipVersionCertificateEntries(entries []*vet.VersionCertificateEntry) error {
	logger := sb.logger.New("func", "upsertAndGossipVersionCertificateEntries")

	if sb.IsElectedValidator() {
		// Update entries in val enode db
		var valEnodeEntries []*istanbul.AddressEntry
		for _, entry := range entries {
			// Don't add ourselves into the val enode table
			if entry.Address == sb.Address() {
				continue
			}
			// Update the HighestKnownVersion for this address. Upsert will
			// only update this entry if the HighestKnownVersion is greater
			// than the existing one.
			// Also store the PublicKey for future encryption in queryEnode msgs
			valEnodeEntries = append(valEnodeEntries, &istanbul.AddressEntry{
				Address:             entry.Address,
				PublicKey:           entry.PublicKey,
				HighestKnownVersion: entry.Version,
			})
		}
		if err := sb.valEnodeTable.UpsertHighestKnownVersion(valEnodeEntries); err != nil {
			logger.Warn("Error upserting val enode table entries", "err", err)
		}
	}

	newEntries, err := sb.versionCertificateTable.Upsert(entries)
	if err != nil {
		logger.Warn("Error upserting version certificate table entries", "err", err)
	}

	// Only regossip entries that do not originate from an address that we have
	// gossiped a version certificate for within the last 5 minutes, excluding
	// our own address.
	var versionCertificatesToRegossip []*versionCertificate
	sb.lastVersionCertificatesGossipedMu.Lock()
	for _, entry := range newEntries {
		lastGossipTime, ok := sb.lastVersionCertificatesGossiped[entry.Address]
		if ok && time.Since(lastGossipTime) >= versionCertificateGossipCooldownDuration && entry.Address != sb.ValidatorAddress() {
			continue
		}
		versionCertificatesToRegossip = append(versionCertificatesToRegossip, newVersionCertificateFromEntry(entry))
		sb.lastVersionCertificatesGossiped[entry.Address] = time.Now()
	}
	sb.lastVersionCertificatesGossipedMu.Unlock()
	if len(versionCertificatesToRegossip) > 0 {
		return sb.gossipVersionCertificatesMsg(versionCertificatesToRegossip)
	}
	return nil
}

// UpdateAnnounceVersion will asynchronously update the announce version.
func (sb *Backend) UpdateAnnounceVersion() {
	sb.updateAnnounceVersionCh <- struct{}{}
}

// GetAnnounceVersion will retrieve the current announce version.
func (sb *Backend) GetAnnounceVersion() uint {
	sb.announceVersionMu.RLock()
	defer sb.announceVersionMu.RUnlock()
	return sb.announceVersion
}

// setAndShareUpdatedAnnounceVersion generates announce data structures and
// and shares them with relevant nodes.
// It will:
//  1) Generate a new enode certificate
//  2) Multicast the new enode certificate to all peers in the validator conn set (note that if this is a proxied validator, it's multicast
//     message will be wrapped within a forward message to the proxy (which will in turn send the enode certificate to remote validators).
//  3) Generate a new version certificate
//  4) Gossip the new version certificate to all peers
func (sb *Backend) setAndShareUpdatedAnnounceVersion(version uint) error {
	logger := sb.logger.New("func", "setAndShareUpdatedAnnounceVersion")
	// Send new versioned enode msg to all other registered or elected validators
	validatorConnSet, err := sb.RetrieveValidatorConnSet()
	if err != nil {
		return err
	}

	// Don't send any of the following messages if this node is not in the validator conn set
	if !validatorConnSet[sb.Address()] {
		logger.Trace("Not in the validator conn set, not updating announce version")
		return nil
	}

	enodeCertificateMsgs, err := sb.generateEnodeCertificateMsgs(version)
	if err != nil {
		return err
	}

	if len(enodeCertificateMsgs) > 0 {
		if err := sb.SetEnodeCertificateMsgMap(enodeCertificateMsgs); err != nil {
			logger.Error("Error in SetEnodeCertificateMsgMap", "err", err)
			return err
		}
	}

	valConnArray := make([]common.Address, 0, len(validatorConnSet))
	for address := range validatorConnSet {
		valConnArray = append(valConnArray, address)
	}

	for _, enodeCertMsg := range enodeCertificateMsgs {
		var destAddresses []common.Address
		if enodeCertMsg.DestAddresses != nil {
			destAddresses = enodeCertMsg.DestAddresses
		} else {
			// Send to all of the addresses in the validator connection set
			destAddresses = valConnArray
		}

		payload, err := enodeCertMsg.Msg.Payload()
		if err != nil {
			logger.Error("Error getting payload of enode certificate message", "err", err)
			return err
		}

		if err := sb.Multicast(destAddresses, payload, istanbul.EnodeCertificateMsg, false); err != nil {
			return err
		}
	}

	if sb.IsProxiedValidator() {
		sb.proxiedValidatorEngine.SendEnodeCertsToAllProxies(enodeCertificateMsgs)
	}

	// Generate and gossip a new version certificate
	newVersionCertificate, err := sb.generateVersionCertificate(version)
	if err != nil {
		return err
	}
	return sb.upsertAndGossipVersionCertificateEntries([]*vet.VersionCertificateEntry{
		newVersionCertificate.Entry(),
	})
}

func getTimestamp() uint {
	// Unix() returns a int64, but we need a uint for the golang rlp encoding implmentation. Warning: This timestamp value will be truncated in 2106.
	return uint(time.Now().Unix())
}

// RetrieveEnodeCertificateMsgs gets the most recent enode certificate messages.
// May be nil if no message was generated as a result of the core not being
// started, or if a proxy has not received a message from its proxied validator
func (sb *Backend) RetrieveEnodeCertificateMsgMap() map[enode.ID]*istanbul.EnodeCertMsg {
	sb.enodeCertificateMsgMapMu.Lock()
	defer sb.enodeCertificateMsgMapMu.Unlock()
	return sb.enodeCertificateMsgMap
}

// getEnodeCertNodesAndDestAddresses will retrieve all the external facing external nodes for this validator
// (one for each of it's proxies, of itself for standalone validators) for the purposes of generating enode certificates
// for those enodes.  It will also return the destination validators for each enode certificate.  If the destAddress is a
// `nil` value, then that means that the associated enode certificate should be sent to all of the connected validators.
func (sb *Backend) getEnodeCertNodesAndDestAddresses() ([]*enode.Node, map[enode.ID][]common.Address, error) {
	var externalEnodes []*enode.Node
	var valDestinations map[enode.ID][]common.Address
	if sb.IsProxiedValidator() {
		var proxies []*proxy.Proxy
		var err error

		proxies, valDestinations, err = sb.proxiedValidatorEngine.GetProxiesAndValAssignments()
		if err != nil {
			return nil, nil, err
		}

		externalEnodes = make([]*enode.Node, len(proxies))
		for i, proxy := range proxies {
			externalEnodes[i] = proxy.ExternalNode()
		}
	} else {
		externalEnodes = make([]*enode.Node, 1)
		externalEnodes[0] = sb.p2pserver.Self()
		valDestinations = make(map[enode.ID][]common.Address)
		valDestinations[externalEnodes[0].ID()] = nil
	}

	return externalEnodes, valDestinations, nil
}

// generateEnodeCertificateMsg generates an enode certificate message with the enode
// this node is publicly accessible at. If this node is proxied, the proxy's
// public enode is used.
func (sb *Backend) generateEnodeCertificateMsgs(version uint) (map[enode.ID]*istanbul.EnodeCertMsg, error) {
	logger := sb.logger.New("func", "generateEnodeCertificateMsgs")

	enodeCertificateMsgs := make(map[enode.ID]*istanbul.EnodeCertMsg)
	externalEnodes, valDestinations, err := sb.getEnodeCertNodesAndDestAddresses()
	if err != nil {
		return nil, err
	}

	for _, externalNode := range externalEnodes {
		enodeCertificate := &istanbul.EnodeCertificate{
			EnodeURL: externalNode.URLv4(),
			Version:  version,
		}
		enodeCertificateBytes, err := rlp.EncodeToBytes(enodeCertificate)
		if err != nil {
			return nil, err
		}
		msg := &istanbul.Message{
			Code:    istanbul.EnodeCertificateMsg,
			Address: sb.Address(),
			Msg:     enodeCertificateBytes,
		}
		// Sign the message
		if err := msg.Sign(sb.Sign); err != nil {
			return nil, err
		}

		enodeCertificateMsgs[externalNode.ID()] = &istanbul.EnodeCertMsg{Msg: msg, DestAddresses: valDestinations[externalNode.ID()]}
	}

	logger.Trace("Generated Istanbul Enode Certificate messages", "enodeCertificateMsgs", enodeCertificateMsgs)
	return enodeCertificateMsgs, nil
}

// handleEnodeCertificateMsg handles an enode certificate message for proxied and standalone validators.
func (sb *Backend) handleEnodeCertificateMsg(peer consensus.Peer, payload []byte) error {
	logger := sb.logger.New("func", "handleEnodeCertificateMsg")

	var msg istanbul.Message
	// Decode payload into msg
	err := msg.FromPayload(payload, istanbul.GetSignatureAddress)
	if err != nil {
		logger.Error("Error in decoding received Istanbul Enode Certificate message", "err", err, "payload", hex.EncodeToString(payload))
		return err
	}
	logger = logger.New("msg address", msg.Address)

	var enodeCertificate istanbul.EnodeCertificate
	if err := rlp.DecodeBytes(msg.Msg, &enodeCertificate); err != nil {
		logger.Warn("Error in decoding received Istanbul Enode Certificate message content", "err", err, "IstanbulMsg", msg.String())
		return err
	}
	logger.Trace("Received Istanbul Enode Certificate message", "enodeCertificate", enodeCertificate)

	parsedNode, err := enode.ParseV4(enodeCertificate.EnodeURL)
	if err != nil {
		logger.Warn("Malformed v4 node in received Istanbul Enode Certificate message", "enodeCertificate", enodeCertificate, "err", err)
		return err
	}

	// Ensure this node is a validator in the validator conn set
	if !sb.IsElectedValidator() && !sb.IsValidator() {
		logger.Debug("This node should not save validator enode urls, ignoring enodeCertificate")
		return nil
	}

	validatorConnSet, err := sb.RetrieveValidatorConnSet()
	if err != nil {
		logger.Debug("Error in retrieving registered/elected valset", "err", err)
		// return err
	}

	if !validatorConnSet[msg.Address] {
		logger.Debug("Received Istanbul Enode Certificate message originating from a node not in the validator conn set")
		// return errUnauthorizedAnnounceMessage
	}

	if err := sb.valEnodeTable.UpsertVersionAndEnode([]*istanbul.AddressEntry{{Address: msg.Address, Node: parsedNode, Version: enodeCertificate.Version}}); err != nil {
		logger.Warn("Error in upserting a val enode table entry", "error", err)
		return err
	}

	// TODO(joshua): Add if validating here as well?
	if sb.IsProxiedValidator() && sb.IsValidating() {
		// Send a valEnodesShare message to the proxy
		sb.proxiedValidatorEngine.SendValEnodesShareMsgToAllProxies()
	}

	return nil
}

// This function will set this nodes enode certificate msgs field.
func (sb *Backend) SetEnodeCertificateMsgMap(enodeCertMsgMap map[enode.ID]*istanbul.EnodeCertMsg) error {
	logger := sb.logger.New("func", "SetEnodeCertificateMsgMap")
	var enodeCertVersion *uint

	// Verify that all of the certificates have the same version
	for _, enodeCertMsg := range enodeCertMsgMap {
		var enodeCert istanbul.EnodeCertificate
		if err := rlp.DecodeBytes(enodeCertMsg.Msg.Msg, &enodeCert); err != nil {
			return err
		}

		if enodeCertVersion == nil {
			enodeCertVersion = &enodeCert.Version
		} else {
			if enodeCert.Version != *enodeCertVersion {
				logger.Error("enode certificate messages within enode certificate msgs array don't all have the same version")
				return errInvalidEnodeCertMsgMapInconsistentVersion
			}
		}
	}

	sb.enodeCertificateMsgMapMu.Lock()
	defer sb.enodeCertificateMsgMapMu.Unlock()

	// Already have a more recent enodeCertificate
	if *enodeCertVersion < sb.enodeCertificateMsgVersion {
		logger.Error("Ignoring enode certificate msgs since it's an older version", "enodeCertVersion", *enodeCertVersion, "sb.enodeCertificateMsgVersion", sb.enodeCertificateMsgVersion)
		return errInvalidEnodeCertMsgMapOldVersion
	} else if *enodeCertVersion == sb.enodeCertificateMsgVersion {
		// This function may be called with the same enode certificate.
		// Proxied validators will periodically send the same enode certificate to it's proxies,
		// to ensure that the proxies to eventually get their enode certificates.
		logger.Trace("Attempting to set an enode certificate with the same version as the previous set enode certificate's")
	} else {
		logger.Debug("Setting enode certificate", "version", *enodeCertVersion)
		sb.enodeCertificateMsgMap = enodeCertMsgMap
		sb.enodeCertificateMsgVersion = *enodeCertVersion
	}

	return nil
}

func (sb *Backend) GetValEnodeTableEntries(valAddresses []common.Address) (map[common.Address]*istanbul.AddressEntry, error) {
	addressEntries, err := sb.valEnodeTable.GetValEnodes(valAddresses)

	if err != nil {
		return nil, err
	}

	returnMap := make(map[common.Address]*istanbul.AddressEntry)

	for address, addressEntry := range addressEntries {
		returnMap[address] = addressEntry
	}

	return returnMap, nil
}

func (sb *Backend) RewriteValEnodeTableEntries(entries map[common.Address]*istanbul.AddressEntry) error {
	addressesToKeep := make(map[common.Address]bool)
	entriesToUpsert := make([]*istanbul.AddressEntry, 0, len(entries))

	for _, entry := range entries {
		addressesToKeep[entry.GetAddress()] = true
		entriesToUpsert = append(entriesToUpsert, entry)
	}

	sb.valEnodeTable.PruneEntries(addressesToKeep)
	sb.valEnodeTable.UpsertVersionAndEnode(entriesToUpsert)

	return nil
}<|MERGE_RESOLUTION|>--- conflicted
+++ resolved
@@ -249,23 +249,9 @@
 			}
 
 		case <-sb.updateAnnounceVersionCh:
-<<<<<<< HEAD
-			// Drain this channel, as the update version action will address all requests.
-
-		drainLoop:
-			for {
-				select {
-				case <-sb.updateAnnounceVersionCh:
-				default:
-					break drainLoop
-				}
-			}
 			if shouldAnnounce {
 				updateAnnounceVersionFunc()
 			}
-=======
-			updateAnnounceVersionFunc()
->>>>>>> 084be4eb
 
 		case <-pruneAnnounceDataStructuresTicker.C:
 			if err := sb.pruneAnnounceDataStructures(); err != nil {
@@ -298,20 +284,6 @@
 	}
 }
 
-<<<<<<< HEAD
-=======
-func (sb *Backend) shouldSaveAndPublishValEnodeURLs() (bool, error) {
-
-	// Check if this node is in the validator connection set
-	validatorConnSet, err := sb.RetrieveValidatorConnSet()
-	if err != nil {
-		return false, err
-	}
-
-	return validatorConnSet[sb.Address()], nil
-}
-
->>>>>>> 084be4eb
 // pruneAnnounceDataStructures will remove entries that are not in the validator connection set from all announce related data structures.
 // The data structures that it prunes are:
 // 1)  lastQueryEnodeGossiped
@@ -468,11 +440,7 @@
 // Note that this function must ONLY be called by the announceThread.
 func (sb *Backend) generateAndGossipQueryEnode(version uint, enforceRetryBackoff bool) error {
 	logger := sb.logger.New("func", "generateAndGossipQueryEnode")
-<<<<<<< HEAD
-	logger.Warn("generateAndGossipQueryEnode called\n")
-=======
 	logger.Trace("generateAndGossipQueryEnode called")
->>>>>>> 084be4eb
 
 	// Retrieve the set valEnodeEntries (and their publicKeys)
 	// for the queryEnode message
@@ -749,11 +717,7 @@
 	// Get the external enode that this validator is assigned to
 	externalEnodeMap, err := sb.getValProxyAssignments([]common.Address{address})
 	if err != nil {
-<<<<<<< HEAD
-		logger.Warn("Error in retrieving assigned proxy for remove validator", "err", err)
-=======
 		logger.Warn("Error in retrieving assigned proxy for remote validator", "address", address, "err", err)
->>>>>>> 084be4eb
 		return err
 	}
 
