--- conflicted
+++ resolved
@@ -1293,12 +1293,8 @@
 		logger.Error("Error checking if should save received validator enode url", "err", err)
 		return err
 	}
-<<<<<<< HEAD
-	if !shouldSave {
-=======
 	// TODO(Joshua): Is this notion of being a validator correct?
 	if !sb.IsValidator() {
->>>>>>> bd1e5338
 		logger.Debug("This node should not save validator enode urls, ignoring enodeCertificate")
 		return nil
 	}
@@ -1319,12 +1315,8 @@
 		return err
 	}
 
-<<<<<<< HEAD
-	if sb.IsProxiedValidator() {
-=======
 	// TODO(joshua): Add if validating here as well?
 	if sb.IsProxiedValidator() && sb.IsValidating() {
->>>>>>> bd1e5338
 		// Send a valEnodesShare message to the proxy
 		sb.proxiedValidatorEngine.SendValEnodesShareMsgToAllProxies()
 	}
