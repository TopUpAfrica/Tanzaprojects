// Copyright 2017 The celo Authors
// This file is part of the celo library.
//
// The celo library is free software: you can redistribute it and/or modify
// it under the terms of the GNU Lesser General Public License as published by
// the Free Software Foundation, either version 3 of the License, or
// (at your option) any later version.
//
// The celo library is distributed in the hope that it will be useful,
// but WITHOUT ANY WARRANTY; without even the implied warranty of
// MERCHANTABILITY or FITNESS FOR A PARTICULAR PURPOSE. See the
// GNU Lesser General Public License for more details.
//
// You should have received a copy of the GNU Lesser General Public License
// along with the celo library. If not, see <http://www.gnu.org/licenses/>.

package backend

import (
	"github.com/ethereum/go-ethereum/common"
	"github.com/ethereum/go-ethereum/consensus"
	"github.com/ethereum/go-ethereum/consensus/istanbul"
	"github.com/ethereum/go-ethereum/crypto"
	"github.com/ethereum/go-ethereum/p2p"
	"github.com/ethereum/go-ethereum/p2p/enode"
)

// This function will return the peers with the addresses in the "destAddresses" parameter.
func (sb *Backend) getPeersFromDestAddresses(destAddresses []common.Address) map[enode.ID]consensus.Peer {
	var targets map[enode.ID]bool
	if destAddresses != nil {
		targets = make(map[enode.ID]bool)
		for _, addr := range destAddresses {
			if valNode, err := sb.valEnodeTable.GetNodeFromAddress(addr); valNode != nil && err == nil {
				targets[valNode.ID()] = true
			}
		}
	}
	return sb.broadcaster.FindPeers(targets, p2p.AnyPurpose)
}

// Multicast implements istanbul.Backend.Multicast
// Multicast will send the eth message (with the message's payload and msgCode field set to the params
// payload and ethMsgCode respectively) to the nodes with the signing address in the destAddresses param.
// If this node is proxied and destAddresses is not nil, the message will be wrapped
// in an istanbul.ForwardMessage to ensure the proxy sends it to the correct
// destAddresses.
func (sb *Backend) Multicast(destAddresses []common.Address, payload []byte, ethMsgCode uint64, sendToSelf bool) error {
	logger := sb.logger.New("func", "Multicast")

	if sb.IsProxiedValidator() {
		// Get all of the proxies
		proxies, _, err := sb.proxiedValidatorEngine.GetProxiesAndValAssignments()
		if err != nil {
			return err
		}
<<<<<<< HEAD

=======
		// TODO(Joshua): Another hook point for IsValidating?
>>>>>>> bd1e5338
		if err := sb.proxiedValidatorEngine.SendForwardMsg(proxies, destAddresses, ethMsgCode, payload); err != nil {
			return err
		}
	} else {
		destPeers := sb.getPeersFromDestAddresses(destAddresses)
		if len(destPeers) > 0 {
			sb.asyncMulticast(destPeers, payload, ethMsgCode)
		}
	}

	if sendToSelf {
		// Send to self.  Note that it will never be a wrapped version of the consensus message.
		msg := istanbul.MessageEvent{
			Payload: payload,
		}

		go func() {
			if err := sb.istanbulEventMux.Post(msg); err != nil {
				logger.Warn("Error in posting message to self", "err", err)
			}
		}()
	}

	return nil
}

// Gossip implements istanbul.Backend.Gossip
// Gossip will gossip the eth message to all connected peers
func (sb *Backend) Gossip(payload []byte, ethMsgCode uint64) error {
	logger := sb.logger.New("func", "Gossip")

	// Get all connected peers
	peersToSendMsg := sb.broadcaster.FindPeers(nil, p2p.AnyPurpose)

	// Mark that this node gossiped/processed this message, so that it will ignore it if
	// one of it's peers sends the message to it.
	sb.markMessageProcessedBySelf(payload)

	// Filter out peers that already sent us this gossip message
	for nodeID, peer := range peersToSendMsg {
		nodePubKey := peer.Node().Pubkey()
		nodeAddr := crypto.PubkeyToAddress(*nodePubKey)
		if sb.checkIfMessageProcessedByPeer(nodeAddr, payload) {
			delete(peersToSendMsg, nodeID)
			logger.Trace("Peer already gossiped this message.  Not sending message to it", "peer", peer)
			continue
		} else {
			sb.markMessageProcessedByPeer(nodeAddr, payload)
		}
	}

	sb.asyncMulticast(peersToSendMsg, payload, ethMsgCode)

	return nil
}

// sendMsg will asynchronously send the the Celo messages to all the peers in the destPeers param.
func (sb *Backend) asyncMulticast(destPeers map[enode.ID]consensus.Peer, payload []byte, ethMsgCode uint64) {
	logger := sb.logger.New("func", "AsyncMulticastCeloMsg")

	for _, peer := range destPeers {
		peer := peer // Create new instance of peer for the goroutine
		go func() {
			logger.Trace("Sending istanbul message(s) to peer", "peer", peer)
			if err := peer.Send(ethMsgCode, payload); err != nil {
				logger.Warn("Error in sending message", "peer", peer, "ethMsgCode", ethMsgCode)
			}
		}()
	}
}

// Unicast is basically a helper function to asynchronously send a message (via asyncMulticast)
// to a single peer.
func (sb *Backend) Unicast(peer consensus.Peer, payload []byte, ethMsgCode uint64) {
	peerMap := map[enode.ID]consensus.Peer{peer.Node().ID(): peer}
	sb.asyncMulticast(peerMap, payload, ethMsgCode)
}<|MERGE_RESOLUTION|>--- conflicted
+++ resolved
@@ -54,11 +54,7 @@
 		if err != nil {
 			return err
 		}
-<<<<<<< HEAD
-
-=======
 		// TODO(Joshua): Another hook point for IsValidating?
->>>>>>> bd1e5338
 		if err := sb.proxiedValidatorEngine.SendForwardMsg(proxies, destAddresses, ethMsgCode, payload); err != nil {
 			return err
 		}
