--- conflicted
+++ resolved
@@ -279,20 +279,12 @@
 func makeBlockWithoutSeal(chain *core.BlockChain, engine *Backend, parent *types.Block) *types.Block {
 	header := makeHeader(parent, engine.config)
 	engine.Prepare(chain, header)
-<<<<<<< HEAD
-	state, _ := chain.StateAt(parent.Root())
+	state, err := chain.StateAt(parent.Root())
+	if err != nil {
+		fmt.Printf("Error!! %v\n", err)
+	}
 	engine.Finalize(chain, header, state, nil, nil)
-	block, _ := engine.FinalizeAndAssemble(chain, header, state, nil, nil, nil, nil)
-=======
-	state, err := chain.StateAt(parent.Root())
-	if err != nil {
-		fmt.Printf("Error!! %v\n", err)
-	}
-	block, err := engine.Finalize(chain, header, state, nil, nil, nil, nil)
-	if err != nil {
-		fmt.Printf("Error!! %v\n", err)
-	}
->>>>>>> f86d6733
+	block, err := engine.FinalizeAndAssemble(chain, header, state, nil, nil, nil, nil)
 	return block
 }
 
