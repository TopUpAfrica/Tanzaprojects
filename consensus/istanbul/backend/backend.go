--- conflicted
+++ resolved
@@ -46,10 +46,6 @@
 	"github.com/ethereum/go-ethereum/log"
 	"github.com/ethereum/go-ethereum/metrics"
 	"github.com/ethereum/go-ethereum/p2p/enode"
-<<<<<<< HEAD
-	"github.com/ethereum/go-ethereum/params"
-=======
->>>>>>> 6bacbac3
 	lru "github.com/hashicorp/golang-lru"
 )
 
@@ -284,13 +280,9 @@
 	vph *validatorPeerHandler
 
 	// Handler for proxy related functionality
-<<<<<<< HEAD
 	proxyEngine        proxy.ProxyEngine
 	proxyEngineRunning bool
 	proxyEngineMu      sync.RWMutex
-=======
-	proxyEngine proxy.ProxyEngine
->>>>>>> 6bacbac3
 
 	// Handler for proxied validator related functionality
 	proxiedValidatorEngine        proxy.ProxiedValidatorEngine
@@ -324,12 +316,7 @@
 // if one exists
 func (sb *Backend) SendDelegateSignMsgToProxy(msg []byte) error {
 	if sb.IsProxiedValidator() {
-<<<<<<< HEAD
-		// return sb.proxyEngine.SendDelegateSignMsgToProxy(msg)
-		return nil
-=======
 		return sb.proxiedValidatorEngine.SendDelegateSignMsgToProxy(msg)
->>>>>>> 6bacbac3
 	} else {
 		return errors.New("No Proxy found")
 	}
@@ -339,12 +326,7 @@
 // proxied validator if one exists
 func (sb *Backend) SendDelegateSignMsgToProxiedValidator(msg []byte) error {
 	if sb.IsProxy() {
-<<<<<<< HEAD
-		// return sb.proxyEngine.SendDelegateSignMsgToProxiedValidator(msg)
-		return nil
-=======
 		return sb.proxyEngine.SendDelegateSignMsgToProxiedValidator(msg)
->>>>>>> 6bacbac3
 	} else {
 		return errors.New("No Proxied Validator found")
 	}
