// Copyright 2017 The go-ethereum Authors
// This file is part of the go-ethereum library.
//
// The go-ethereum library is free software: you can redistribute it and/or modify
// it under the terms of the GNU Lesser General Public License as published by
// the Free Software Foundation, either version 3 of the License, or
// (at your option) any later version.
//
// The go-ethereum library is distributed in the hope that it will be useful,
// but WITHOUT ANY WARRANTY; without even the implied warranty of
// MERCHANTABILITY or FITNESS FOR A PARTICULAR PURPOSE. See the
// GNU Lesser General Public License for more details.
//
// You should have received a copy of the GNU Lesser General Public License
// along with the go-ethereum library. If not, see <http://www.gnu.org/licenses/>.

package backend

import (
	"crypto/ecdsa"
	"errors"
	"fmt"
	"math/big"
	"sync"
	"time"

	blscrypto "github.com/ethereum/go-ethereum/crypto/bls"

	"github.com/ethereum/go-ethereum/accounts"
	"github.com/ethereum/go-ethereum/common"
	"github.com/ethereum/go-ethereum/consensus"
	"github.com/ethereum/go-ethereum/consensus/istanbul"
	"github.com/ethereum/go-ethereum/consensus/istanbul/backend/internal/enodes"
	istanbulCore "github.com/ethereum/go-ethereum/consensus/istanbul/core"
	"github.com/ethereum/go-ethereum/consensus/istanbul/proxy"
	"github.com/ethereum/go-ethereum/consensus/istanbul/validator"
	"github.com/ethereum/go-ethereum/contract_comm/blockchain_parameters"
	"github.com/ethereum/go-ethereum/contract_comm/election"
	comm_errors "github.com/ethereum/go-ethereum/contract_comm/errors"
	"github.com/ethereum/go-ethereum/contract_comm/random"
	"github.com/ethereum/go-ethereum/contract_comm/validators"
	"github.com/ethereum/go-ethereum/core"
	"github.com/ethereum/go-ethereum/core/state"
	"github.com/ethereum/go-ethereum/core/types"
	"github.com/ethereum/go-ethereum/ethdb"
	"github.com/ethereum/go-ethereum/event"
	"github.com/ethereum/go-ethereum/log"
	"github.com/ethereum/go-ethereum/metrics"
	"github.com/ethereum/go-ethereum/p2p/enode"
	"github.com/ethereum/go-ethereum/params"
	lru "github.com/hashicorp/golang-lru"
)

const (
	// fetcherID is the ID indicates the block is from Istanbul engine
	fetcherID = "istanbul"
)

var (
	// errInvalidSigningFn is returned when the consensus signing function is invalid.
	errInvalidSigningFn = errors.New("invalid signing function for istanbul messages")

	// errNoBlockHeader is returned when the requested block header could not be found.
	errNoBlockHeader = errors.New("failed to retrieve block header")
)

// New creates an Ethereum backend for Istanbul core engine.
func New(config *istanbul.Config, db ethdb.Database) consensus.Istanbul {
	// Allocate the snapshot caches and create the engine
	logger := log.New()
	recentSnapshots, err := lru.NewARC(inmemorySnapshots)
	if err != nil {
		logger.Crit("Failed to create recent snapshots cache", "err", err)
	}
	peerRecentMessages, err := lru.NewARC(inmemoryPeers)
	if err != nil {
		logger.Crit("Failed to create recent messages cache", "err", err)
	}
	selfRecentMessages, err := lru.NewARC(inmemoryMessages)
	if err != nil {
		logger.Crit("Failed to create known messages cache", "err", err)
	}
	backend := &Backend{
		config:                        config,
		istanbulEventMux:              new(event.TypeMux),
		logger:                        logger,
		db:                            db,
		commitCh:                      make(chan *types.Block, 1),
		recentSnapshots:               recentSnapshots,
		coreStarted:                   false,
		announceRunning:               false,
		peerRecentMessages:            peerRecentMessages,
		selfRecentMessages:            selfRecentMessages,
		announceThreadWg:              new(sync.WaitGroup),
		generateAndGossipQueryEnodeCh: make(chan struct{}, 1),

		// Ideally, the updateAnnounceVersionCh should be an unbounded non blocking channel, but
		// golang doesn't natively support that.  Here's a suggested implementation:
		// https://medium.com/capital-one-tech/building-an-unbounded-channel-in-go-789e175cd2cd
		updateAnnounceVersionCh:            make(chan struct{}, 100),
		lastQueryEnodeGossiped:             make(map[common.Address]time.Time),
		lastVersionCertificatesGossiped:    make(map[common.Address]time.Time),
		updatingCachedValidatorConnSetCond: sync.NewCond(&sync.Mutex{}),
		finalizationTimer:                  metrics.NewRegisteredTimer("consensus/istanbul/backend/finalize", nil),
		rewardDistributionTimer:            metrics.NewRegisteredTimer("consensus/istanbul/backend/rewards", nil),
		blocksElectedMeter:                 metrics.NewRegisteredMeter("consensus/istanbul/blocks/elected", nil),
		blocksElectedAndSignedMeter:        metrics.NewRegisteredMeter("consensus/istanbul/blocks/signedbyus", nil),
		blocksElectedButNotSignedMeter:     metrics.NewRegisteredMeter("consensus/istanbul/blocks/missedbyus", nil),
		blocksElectedAndProposedMeter:      metrics.NewRegisteredMeter("consensus/istanbul/blocks/proposedbyus", nil),
		blocksTotalSigsGauge:               metrics.NewRegisteredGauge("consensus/istanbul/blocks/totalsigs", nil),
		blocksValSetSizeGauge:              metrics.NewRegisteredGauge("consensus/istanbul/blocks/validators", nil),
		blocksTotalMissedRoundsMeter:       metrics.NewRegisteredMeter("consensus/istanbul/blocks/missedrounds", nil),
		blocksMissedRoundsAsProposerMeter:  metrics.NewRegisteredMeter("consensus/istanbul/blocks/missedroundsasproposer", nil),
		blocksElectedButNotSignedGauge:     metrics.NewRegisteredGauge("consensus/istanbul/blocks/missedbyusinarow", nil),
		blocksDowntimeEventMeter:           metrics.NewRegisteredMeter("consensus/istanbul/blocks/downtimeevent", nil),
		blocksFinalizedTransactionsGauge:   metrics.NewRegisteredGauge("consensus/istanbul/blocks/transactions", nil),
		blocksFinalizedGasUsedGauge:        metrics.NewRegisteredGauge("consensus/istanbul/blocks/gasused", nil),
	}
	backend.core = istanbulCore.New(backend, backend.config)

	backend.logger = istanbul.NewIstLogger(
		func() *big.Int {
			if backend.core != nil && backend.core.CurrentView() != nil {
				return backend.core.CurrentView().Round
			}
			return common.Big0
		},
	)

	backend.vph = newVPH(backend)
	valEnodeTable, err := enodes.OpenValidatorEnodeDB(config.ValidatorEnodeDBPath, backend.vph)
	if err != nil {
		logger.Crit("Can't open ValidatorEnodeDB", "err", err, "dbpath", config.ValidatorEnodeDBPath)
	}
	backend.valEnodeTable = valEnodeTable

	versionCertificateTable, err := enodes.OpenVersionCertificateDB(config.VersionCertificateDBPath)
	if err != nil {
		logger.Crit("Can't open VersionCertificateDB", "err", err, "dbpath", config.VersionCertificateDBPath)
	}
	backend.versionCertificateTable = versionCertificateTable

	// If this node is a proxy or is a proxied validator, then create the appropriate proxy engine object
	if backend.IsProxy() {
		backend.proxyEngine, err = proxy.NewProxyEngine(backend, backend.config)
		if err != nil {
			logger.Crit("Can't create a new proxy engine", "err", err)
		}
	} else if backend.IsProxiedValidator() {
		backend.proxiedValidatorEngine, err = proxy.NewProxiedValidatorEngine(backend, backend.config)
		if err != nil {
			logger.Crit("Can't create a new proxied validator engine", "err", err)
		}
	}

	return backend
}

// ----------------------------------------------------------------------------

type Backend struct {
	config           *istanbul.Config
	istanbulEventMux *event.TypeMux

	address    common.Address       // Ethereum address of the ECDSA signing key
	blsAddress common.Address       // Ethereum address of the BLS signing key
	publicKey  *ecdsa.PublicKey     // The signer public key
	decryptFn  istanbul.DecryptFn   // Decrypt function to decrypt ECIES ciphertext
	signFn     istanbul.SignerFn    // Signer function to authorize hashes with
	signBLSFn  istanbul.BLSSignerFn // Signer function to authorize BLS messages
	signFnMu   sync.RWMutex         // Protects the signer fields

	core         istanbulCore.Engine
	logger       log.Logger
	db           ethdb.Database
	chain        consensus.ChainReader
	currentBlock func() *types.Block
	hasBadBlock  func(hash common.Hash) bool
	stateAt      func(hash common.Hash) (*state.StateDB, error)

	processBlock  func(block *types.Block, statedb *state.StateDB) (types.Receipts, []*types.Log, uint64, error)
	validateState func(block *types.Block, statedb *state.StateDB, receipts types.Receipts, usedGas uint64) error

	// the channels for istanbul engine notifications
	commitCh          chan *types.Block
	proposedBlockHash common.Hash
	sealMu            sync.Mutex
	coreStarted       bool
	coreMu            sync.RWMutex

	// Snapshots for recent blocks to speed up reorgs
	recentSnapshots *lru.ARCCache

	// event subscription for ChainHeadEvent event
	broadcaster consensus.Broadcaster

	// interface to the p2p server
	p2pserver consensus.P2PServer

	peerRecentMessages *lru.ARCCache // the cache of peer's recent messages
	selfRecentMessages *lru.ARCCache // the cache of self recent messages

	lastQueryEnodeGossiped   map[common.Address]time.Time
	lastQueryEnodeGossipedMu sync.RWMutex

	valEnodeTable *enodes.ValidatorEnodeDB

	versionCertificateTable           *enodes.VersionCertificateDB
	lastVersionCertificatesGossiped   map[common.Address]time.Time
	lastVersionCertificatesGossipedMu sync.RWMutex

	announceRunning               bool
	announceMu                    sync.RWMutex
	announceThreadWg              *sync.WaitGroup
	announceThreadQuit            chan struct{}
	announceVersion               uint
	announceVersionMu             sync.RWMutex
	generateAndGossipQueryEnodeCh chan struct{}

	updateAnnounceVersionCh chan struct{}

	// The enode certificate message map contains the most recently generated
	// enode certificates for each external node ID (e.g. will have one entry per proxy
	// for a proxied validator, or just one entry if it's a standalone validator).
	// Each proxy will just have one entry for their own external node ID.
	// Used for proving itself as a validator in the handshake for externally exposed nodes,
	// or by saving latest generated certificate messages by proxied validators to send
	// to their proxies.
	enodeCertificateMsgMap     map[enode.ID]*istanbul.EnodeCertMsg
	enodeCertificateMsgVersion uint
	enodeCertificateMsgMapMu   sync.RWMutex // This protects both enodeCertificateMsgMap and enodeCertificateMsgVersion

	delegateSignFeed  event.Feed
	delegateSignScope event.SubscriptionScope

	// Metric timer used to record block finalization times.
	finalizationTimer metrics.Timer
	// Metric timer used to record epoch reward distribution times.
	rewardDistributionTimer metrics.Timer

	// Meters for number of blocks seen for which the current validator signer has been elected,
	// for which it was elected and has signed, elected but not signed, and both elected and proposed.
	blocksElectedMeter             metrics.Meter
	blocksElectedAndSignedMeter    metrics.Meter
	blocksElectedButNotSignedMeter metrics.Meter
	blocksElectedAndProposedMeter  metrics.Meter

	// Gauge for how many blocks that we missed while elected in a row.
	blocksElectedButNotSignedGauge metrics.Gauge
	// Meter for downtime events when we did not sign 12+ blocks in a row.
	blocksDowntimeEventMeter metrics.Meter

	// Gauge for total signatures in parentSeal of last received block (how much better than quorum are we doing)
	blocksTotalSigsGauge metrics.Gauge

	// Gauge for validator set size of grandparent of last received block (maximum value for blocksTotalSigsGauge)
	blocksValSetSizeGauge metrics.Gauge

	// Meter counting cumulative number of round changes that had to happen to get blocks agreed
	// for all blocks & when are the proposer.
	blocksTotalMissedRoundsMeter      metrics.Meter
	blocksMissedRoundsAsProposerMeter metrics.Meter

	// Gauge counting the transactions in the last block
	blocksFinalizedTransactionsGauge metrics.Gauge

	// Gauge counting the gas used in the last block
	blocksFinalizedGasUsedGauge metrics.Gauge

	// Cache for the return values of the method retrieveValidatorConnSet
	cachedValidatorConnSet         map[common.Address]bool
	cachedValidatorConnSetBlockNum uint64
	cachedValidatorConnSetMu       sync.RWMutex

	// Used for ensuring that only one goroutine is doing the work of updating
	// the validator conn set cache at a time.
	updatingCachedValidatorConnSet     bool
	updatingCachedValidatorConnSetErr  error
	updatingCachedValidatorConnSetCond *sync.Cond

	// Handler to manage and maintain validator peer connections
	vph *validatorPeerHandler

	// Handler for proxy related functionality
<<<<<<< HEAD
	proxyEngine proxy.ProxyEngine
=======
	proxyEngine        proxy.ProxyEngine
	proxyEngineRunning bool
	proxyEngineMu      sync.RWMutex
>>>>>>> bd1e5338

	// Handler for proxied validator related functionality
	proxiedValidatorEngine        proxy.ProxiedValidatorEngine
	proxiedValidatorEngineRunning bool
	proxiedValidatorEngineMu      sync.RWMutex
}

// IsProxy returns true if instance has proxy flag
func (sb *Backend) IsProxy() bool {
	return sb.config.Proxy
}

// IsProxiedValidator returns true if instance has proxied validator flag
func (sb *Backend) IsProxiedValidator() bool {
	return sb.config.Proxied && sb.IsValidator()
}

// IsValidating return true if instance is validating
func (sb *Backend) IsValidating() bool {
	sb.coreMu.RLock()
	defer sb.coreMu.RUnlock()
	return sb.coreStarted
}

// IsValidator return if instance is a validator (either proxied or standalone)
func (sb *Backend) IsValidator() bool {
	return sb.config.Validator
}

// SendDelegateSignMsgToProxy sends an istanbulDelegateSign message to a proxy
// if one exists
func (sb *Backend) SendDelegateSignMsgToProxy(msg []byte) error {
	if sb.IsProxiedValidator() {
		// return sb.proxyEngine.SendDelegateSignMsgToProxy(msg)
		return nil
	} else {
		return errors.New("No Proxy found")
	}
}

// SendDelegateSignMsgToProxiedValidator sends an istanbulDelegateSign message to a
// proxied validator if one exists
func (sb *Backend) SendDelegateSignMsgToProxiedValidator(msg []byte) error {
	if sb.IsProxy() {
		// return sb.proxyEngine.SendDelegateSignMsgToProxiedValidator(msg)
		return nil
	} else {
		return errors.New("No Proxied Validator found")
	}
}

// Authorize implements istanbul.Backend.Authorize
func (sb *Backend) Authorize(ecdsaAddress, blsAddress common.Address, publicKey *ecdsa.PublicKey, decryptFn istanbul.DecryptFn, signFn istanbul.SignerFn, signBLSFn istanbul.BLSSignerFn) {
	sb.signFnMu.Lock()
	defer sb.signFnMu.Unlock()

	sb.address = ecdsaAddress
	sb.blsAddress = blsAddress
	sb.publicKey = publicKey
	sb.decryptFn = decryptFn
	sb.signFn = signFn
	sb.signBLSFn = signBLSFn
	sb.core.SetAddress(ecdsaAddress)
}

// Address implements istanbul.Backend.Address
func (sb *Backend) Address() common.Address {
	return sb.address
}

// SelfNode returns the owner's node (if this is a proxy, it will return the external node)
func (sb *Backend) SelfNode() *enode.Node {
	return sb.p2pserver.Self()
}

// Close the backend
func (sb *Backend) Close() error {
	sb.delegateSignScope.Close()
	var errs []error
	if err := sb.valEnodeTable.Close(); err != nil {
		errs = append(errs, err)
	}
	if err := sb.versionCertificateTable.Close(); err != nil {
		errs = append(errs, err)
	}
	var concatenatedErrs error
	for i, err := range errs {
		if i == 0 {
			concatenatedErrs = err
		} else {
			concatenatedErrs = fmt.Errorf("%v; %v", concatenatedErrs, err)
		}
	}
	return concatenatedErrs
}

// Validators implements istanbul.Backend.Validators
func (sb *Backend) Validators(proposal istanbul.Proposal) istanbul.ValidatorSet {
	return sb.getOrderedValidators(proposal.Number().Uint64(), proposal.Hash())
}

// ParentBlockValidators implements istanbul.Backend.ParentBlockValidators
func (sb *Backend) ParentBlockValidators(proposal istanbul.Proposal) istanbul.ValidatorSet {
	return sb.getOrderedValidators(proposal.Number().Uint64()-1, proposal.ParentHash())
}

func (sb *Backend) NextBlockValidators(proposal istanbul.Proposal) (istanbul.ValidatorSet, error) {
	istExtra, err := types.ExtractIstanbulExtra(proposal.Header())
	if err != nil {
		return nil, err
	}

	// There was no change
	if len(istExtra.AddedValidators) == 0 && istExtra.RemovedValidators.BitLen() == 0 {
		return sb.ParentBlockValidators(proposal), nil
	}

	snap, err := sb.snapshot(sb.chain, proposal.Number().Uint64()-1, common.Hash{}, nil)
	if err != nil {
		return nil, err
	}
	snap = snap.copy()

	addedValidators, err := istanbul.CombineIstanbulExtraToValidatorData(istExtra.AddedValidators, istExtra.AddedValidatorsPublicKeys)
	if err != nil {
		return nil, err
	}

	if !snap.ValSet.RemoveValidators(istExtra.RemovedValidators) {
		return nil, fmt.Errorf("could not obtain next block validators: failed at remove validators")
	}
	if !snap.ValSet.AddValidators(addedValidators) {
		return nil, fmt.Errorf("could not obtain next block validators: failed at add validators")
	}

	return snap.ValSet, nil
}

func (sb *Backend) GetValidators(blockNumber *big.Int, headerHash common.Hash) []istanbul.Validator {
	validatorSet := sb.getValidators(blockNumber.Uint64(), headerHash)
	return validatorSet.List()
}

// Commit implements istanbul.Backend.Commit
func (sb *Backend) Commit(proposal istanbul.Proposal, aggregatedSeal types.IstanbulAggregatedSeal, aggregatedEpochValidatorSetSeal types.IstanbulEpochValidatorSetSeal) error {
	// Check if the proposal is a valid block
	block, ok := proposal.(*types.Block)
	if !ok {
		sb.logger.Error("Invalid proposal, %v", proposal)
		return errInvalidProposal
	}

	h := block.Header()
	// Append seals into extra-data
	err := writeAggregatedSeal(h, aggregatedSeal, false)
	if err != nil {
		return err
	}
	// update block's header
	block = block.WithSeal(h)
	block = block.WithEpochSnarkData(&types.EpochSnarkData{
		Bitmap:    aggregatedEpochValidatorSetSeal.Bitmap,
		Signature: aggregatedEpochValidatorSetSeal.Signature,
	})

	sb.logger.Info("Committed", "address", sb.Address(), "round", aggregatedSeal.Round.Uint64(), "hash", proposal.Hash(), "number", proposal.Number().Uint64())
	// - if the proposed and committed blocks are the same, send the proposed hash
	//   to commit channel, which is being watched inside the engine.Seal() function.
	// - otherwise, we try to insert the block.
	// -- if success, the ChainHeadEvent event will be broadcasted, try to build
	//    the next block and the previous Seal() will be stopped.
	// -- otherwise, a error will be returned and a round change event will be fired.
	if sb.proposedBlockHash == block.Hash() {
		// feed block hash to Seal() and wait the Seal() result
		sb.commitCh <- block
		return nil
	}

	if sb.broadcaster != nil {
		sb.broadcaster.Enqueue(fetcherID, block)
	}
	return nil
}

// EventMux implements istanbul.Backend.EventMux
func (sb *Backend) EventMux() *event.TypeMux {
	return sb.istanbulEventMux
}

// Verify implements istanbul.Backend.Verify
func (sb *Backend) Verify(proposal istanbul.Proposal) (time.Duration, error) {
	// Check if the proposal is a valid block
	block, ok := proposal.(*types.Block)
	if !ok {
		sb.logger.Error("Invalid proposal, %v", proposal)
		return 0, errInvalidProposal
	}

	// check bad block
	if sb.hasBadProposal(block.Hash()) {
		return 0, core.ErrBlacklistedHash
	}

	// check block body
	txnHash := types.DeriveSha(block.Transactions())
	if txnHash != block.Header().TxHash {
		return 0, errMismatchTxhashes
	}

	// Introduced support for setting `header.Coinbase` != `Author(header)` in `1.1.0`
	isSupported, isOk, err := blockchain_parameters.IsMinimumVersionAtLeast(1, 1, 0)
	if err != nil {
		return 0, err
	}
	version := &params.VersionInfo{Major: 1, Minor: 1, Patch: 0}
	// If we were unable to check the minimum version (ex: BlockchainParameters contract not yet published)
	// then fallback to checking our client's version.
	if !isSupported || (!isOk && params.CurrentVersionInfo.Cmp(version) == -1) {
		addr, err := sb.Author(block.Header())
		if err != nil {
			sb.logger.Error("Could not recover orignal author of the block to verify against the header's coinbase", "err", err, "func", "Verify")
			return 0, errInvalidProposal
		} else if addr != block.Header().Coinbase {
			sb.logger.Error("Block proposal author and coinbase must be the same when the minimum client version is less than or equal to 1.1.0")
			return 0, errInvalidCoinbase
		}
	}

	err = sb.VerifyHeader(sb.chain, block.Header(), false)

	// ignore errEmptyAggregatedSeal error because we don't have the committed seals yet
	if err != nil && err != errEmptyAggregatedSeal {
		if err == consensus.ErrFutureBlock {
			return time.Unix(int64(block.Header().Time), 0).Sub(now()), consensus.ErrFutureBlock
		} else {
			return 0, err
		}
	}

	// Process the block to verify that the transactions are valid and to retrieve the resulting state and receipts
	// Get the state from this block's parent.
	state, err := sb.stateAt(block.Header().ParentHash)
	if err != nil {
		sb.logger.Error("verify - Error in getting the block's parent's state", "parentHash", block.Header().ParentHash.Hex(), "err", err)
		return 0, err
	}

	// Make a copy of the state
	state = state.Copy()

	// Apply this block's transactions to update the state
	receipts, _, usedGas, err := sb.processBlock(block, state)
	if err != nil {
		sb.logger.Error("verify - Error in processing the block", "err", err)
		return 0, err
	}

	// Validate the block
	if err := sb.validateState(block, state, receipts, usedGas); err != nil {
		sb.logger.Error("verify - Error in validating the block", "err", err)
		return 0, err
	}

	// verify the validator set diff if this is the last block of the epoch
	if istanbul.IsLastBlockOfEpoch(block.Header().Number.Uint64(), sb.config.Epoch) {
		if err := sb.verifyValSetDiff(proposal, block, state); err != nil {
			sb.logger.Error("verify - Error in verifying the val set diff", "err", err)
			return 0, err
		}
	}

	return 0, err
}

func (sb *Backend) getNewValidatorSet(header *types.Header, state *state.StateDB) ([]istanbul.ValidatorData, error) {
	newValSetAddresses, err := election.GetElectedValidators(header, state)
	if err != nil {
		return nil, err
	}
	newValSet, err := validators.GetValidatorData(header, state, newValSetAddresses)
	return newValSet, err
}

func (sb *Backend) verifyValSetDiff(proposal istanbul.Proposal, block *types.Block, state *state.StateDB) error {
	header := block.Header()

	// Ensure that the extra data format is satisfied
	istExtra, err := types.ExtractIstanbulExtra(header)
	if err != nil {
		return err
	}

	newValSet, err := sb.getNewValidatorSet(block.Header(), state)
	if err != nil {
		if len(istExtra.AddedValidators) != 0 || istExtra.RemovedValidators.BitLen() != 0 {
			sb.logger.Error("verifyValSetDiff - Invalid val set diff.  Non empty diff when it should be empty.", "addedValidators", common.ConvertToStringSlice(istExtra.AddedValidators), "removedValidators", istExtra.RemovedValidators.Text(16))
			return errInvalidValidatorSetDiff
		}
	} else {
		parentValidators := sb.ParentBlockValidators(proposal)
		oldValSet := make([]istanbul.ValidatorData, 0, parentValidators.Size())

		for _, val := range parentValidators.List() {
			oldValSet = append(oldValSet, istanbul.ValidatorData{
				Address:      val.Address(),
				BLSPublicKey: val.BLSPublicKey(),
			})
		}

		addedValidators, removedValidators := istanbul.ValidatorSetDiff(oldValSet, newValSet)

		addedValidatorsAddresses := make([]common.Address, 0, len(addedValidators))
		addedValidatorsPublicKeys := make([]blscrypto.SerializedPublicKey, 0, len(addedValidators))
		for _, val := range addedValidators {
			addedValidatorsAddresses = append(addedValidatorsAddresses, val.Address)
			addedValidatorsPublicKeys = append(addedValidatorsPublicKeys, val.BLSPublicKey)
		}

		if !istanbul.CompareValidatorSlices(addedValidatorsAddresses, istExtra.AddedValidators) || removedValidators.Cmp(istExtra.RemovedValidators) != 0 || !istanbul.CompareValidatorPublicKeySlices(addedValidatorsPublicKeys, istExtra.AddedValidatorsPublicKeys) {
			sb.logger.Error("verifyValSetDiff - Invalid val set diff. Comparison failed. ", "got addedValidators", common.ConvertToStringSlice(istExtra.AddedValidators), "got removedValidators", istExtra.RemovedValidators.Text(16), "got addedValidatorsPublicKeys", istanbul.ConvertPublicKeysToStringSlice(istExtra.AddedValidatorsPublicKeys), "expected addedValidators", common.ConvertToStringSlice(addedValidatorsAddresses), "expected removedValidators", removedValidators.Text(16), "expected addedValidatorsPublicKeys", istanbul.ConvertPublicKeysToStringSlice(addedValidatorsPublicKeys))
			return errInvalidValidatorSetDiff
		}
	}

	return nil
}

// Sign implements istanbul.Backend.Sign
func (sb *Backend) Sign(data []byte) ([]byte, error) {
	if sb.signFn == nil {
		return nil, errInvalidSigningFn
	}
	sb.signFnMu.RLock()
	defer sb.signFnMu.RUnlock()
	return sb.signFn(accounts.Account{Address: sb.address}, accounts.MimetypeIstanbul, data)
}

// Sign implements istanbul.Backend.SignBLS
func (sb *Backend) SignBLS(data []byte, extra []byte, useComposite bool) (blscrypto.SerializedSignature, error) {
	if sb.signBLSFn == nil {
		return blscrypto.SerializedSignature{}, errInvalidSigningFn
	}
	sb.signFnMu.RLock()
	defer sb.signFnMu.RUnlock()
	return sb.signBLSFn(accounts.Account{Address: sb.blsAddress}, data, extra, useComposite)
}

// CheckSignature implements istanbul.Backend.CheckSignature
func (sb *Backend) CheckSignature(data []byte, address common.Address, sig []byte) error {
	signer, err := istanbul.GetSignatureAddress(data, sig)
	if err != nil {
		sb.logger.Error("Failed to get signer address", "err", err)
		return err
	}
	// Compare derived addresses
	if signer != address {
		return errInvalidSignature
	}
	return nil
}

// HasBlock implements istanbul.Backend.HasBlock
func (sb *Backend) HasBlock(hash common.Hash, number *big.Int) bool {
	return sb.chain.GetHeader(hash, number.Uint64()) != nil
}

// AuthorForBlock implements istanbul.Backend.AuthorForBlock
func (sb *Backend) AuthorForBlock(number uint64) common.Address {
	if h := sb.chain.GetHeaderByNumber(number); h != nil {
		a, _ := sb.Author(h)
		return a
	}
	return common.ZeroAddress
}

func (sb *Backend) getValidators(number uint64, hash common.Hash) istanbul.ValidatorSet {
	snap, err := sb.snapshot(sb.chain, number, hash, nil)
	if err != nil {
		sb.logger.Warn("Error getting snapshot", "number", number, "hash", hash, "err", err)
		return validator.NewSet(nil)
	}
	return snap.ValSet
}

// validatorRandomnessAtBlockNumber calls into the EVM to get the randomness to use in proposer ordering at a given block.
func (sb *Backend) validatorRandomnessAtBlockNumber(number uint64, hash common.Hash) (common.Hash, error) {
	lastBlockInPreviousEpoch := number
	if number > 0 {
		lastBlockInPreviousEpoch = number - istanbul.GetNumberWithinEpoch(number, sb.config.Epoch)
	}
	header := sb.chain.CurrentHeader()
	if header == nil {
		return common.Hash{}, errNoBlockHeader
	}
	state, err := sb.stateAt(header.Hash())
	if err != nil {
		return common.Hash{}, err
	}
	return random.BlockRandomness(header, state, lastBlockInPreviousEpoch)
}

func (sb *Backend) getOrderedValidators(number uint64, hash common.Hash) istanbul.ValidatorSet {
	valSet := sb.getValidators(number, hash)
	if valSet.Size() == 0 {
		return valSet
	}

	if sb.config.ProposerPolicy == istanbul.ShuffledRoundRobin {
		seed, err := sb.validatorRandomnessAtBlockNumber(number, hash)
		if err != nil {
			if err == comm_errors.ErrRegistryContractNotDeployed {
				sb.logger.Debug("Failed to set randomness for proposer selection", "block_number", number, "hash", hash, "error", err)
			} else {
				sb.logger.Warn("Failed to set randomness for proposer selection", "block_number", number, "hash", hash, "error", err)
			}
		}
		valSet.SetRandomness(seed)
	}

	return valSet
}

// GetCurrentHeadBlock retrieves the last block
func (sb *Backend) GetCurrentHeadBlock() istanbul.Proposal {
	return sb.currentBlock()
}

// GetCurrentHeadBlockAndAuthor retrieves the last block alongside the coinbase address for it
func (sb *Backend) GetCurrentHeadBlockAndAuthor() (istanbul.Proposal, common.Address) {
	block := sb.currentBlock()

	if block.Number().Cmp(common.Big0) == 0 {
		return block, common.ZeroAddress
	}

	proposer, err := sb.Author(block.Header())

	if err != nil {
		sb.logger.Error("Failed to get block proposer", "err", err)
		return nil, common.ZeroAddress
	}

	// Return header only block here since we don't need block body
	return block, proposer
}

func (sb *Backend) LastSubject() (istanbul.Subject, error) {
	lastProposal, _ := sb.GetCurrentHeadBlockAndAuthor()
	istExtra, err := types.ExtractIstanbulExtra(lastProposal.Header())
	if err != nil {
		return istanbul.Subject{}, err
	}
	lastView := &istanbul.View{Sequence: lastProposal.Number(), Round: istExtra.AggregatedSeal.Round}
	return istanbul.Subject{View: lastView, Digest: lastProposal.Hash()}, nil
}

func (sb *Backend) hasBadProposal(hash common.Hash) bool {
	if sb.hasBadBlock == nil {
		return false
	}
	return sb.hasBadBlock(hash)
}

// RefreshValPeers will create 'validator' type peers to all the valset validators, and disconnect from the
// peers that are not part of the valset.
// It will also disconnect all validator connections if this node is not a validator.
// Note that adding and removing validators are idempotent operations.  If the validator
// being added or removed is already added or removed, then a no-op will be done.
func (sb *Backend) RefreshValPeers() error {
	logger := sb.logger.New("func", "RefreshValPeers")
	logger.Trace("Called RefreshValPeers")

	if sb.broadcaster == nil {
		return errors.New("Broadcaster is not set")
	}

	valConnSet, err := sb.retrieveValidatorConnSet()
	if err != nil {
		return err
	}
	sb.valEnodeTable.RefreshValPeers(valConnSet, sb.ValidatorAddress())
	return nil
}

func (sb *Backend) ValidatorAddress() common.Address {
	var localAddress common.Address
	if sb.IsProxy() {
		localAddress = sb.config.ProxiedValidatorAddress
	} else {
		localAddress = sb.Address()
	}
	return localAddress
}

// retrieveValidatorConnSet returns the cached validator conn set if the cache
// is younger than 20 blocks or if an epoch transition didn't occur since the last
// cached entry. In the event of a cache miss, this may block for a
// couple seconds while retrieving the uncached set.
func (sb *Backend) retrieveValidatorConnSet() (map[common.Address]bool, error) {
	sb.cachedValidatorConnSetMu.RLock()

	// wait period in blocks
	waitPeriod := uint64(20)
	if sb.config.Epoch <= 10 {
		waitPeriod = 1
	}

	currentBlockNum := sb.currentBlock().Number().Uint64()
	currentEpochNum := istanbul.GetEpochNumber(currentBlockNum, sb.config.Epoch)

	// Check to see if there is a cached validator conn set
	if sb.cachedValidatorConnSet != nil {
		cachedEntryEpochNum := istanbul.GetEpochNumber(sb.cachedValidatorConnSetBlockNum, sb.config.Epoch)

		// Returned the cached entry if it's within the same current epoch and that it's within waitPeriod
		// blocks of the current block.
		if cachedEntryEpochNum == currentEpochNum && (sb.cachedValidatorConnSetBlockNum+waitPeriod) <= currentBlockNum {
			defer sb.cachedValidatorConnSetMu.RUnlock()
			return sb.cachedValidatorConnSet, nil
		}
	}
	sb.cachedValidatorConnSetMu.RUnlock()

	if err := sb.updateCachedValidatorConnSet(); err != nil {
		return nil, err
	}

	sb.cachedValidatorConnSetMu.RLock()
	defer sb.cachedValidatorConnSetMu.RUnlock()
	return sb.cachedValidatorConnSet, nil
}

// retrieveCachedValidatorConnSet returns the most recently cached validator conn set.
// If no set has ever been cached, nil is returned.
func (sb *Backend) retrieveCachedValidatorConnSet() map[common.Address]bool {
	sb.cachedValidatorConnSetMu.RLock()
	defer sb.cachedValidatorConnSetMu.RUnlock()
	return sb.cachedValidatorConnSet
}

// updateCachedValidatorConnSet updates the cached validator conn set. If another
// goroutine is simultaneously updating the cached set, this goroutine will wait
// for the update to be finished to prevent the update work from occurring
// simultaneously.
func (sb *Backend) updateCachedValidatorConnSet() (err error) {
	logger := sb.logger.New("func", "updateCachedValidatorConnSet")
	var waited bool
	sb.updatingCachedValidatorConnSetCond.L.Lock()
	// Checking the condition in a for loop as recommended to prevent a race
	for sb.updatingCachedValidatorConnSet {
		waited = true
		logger.Trace("Waiting for another goroutine to update the set")
		// If another goroutine is updating, wait for it to finish
		sb.updatingCachedValidatorConnSetCond.Wait()
	}
	if waited {
		defer sb.updatingCachedValidatorConnSetCond.L.Unlock()
		return sb.updatingCachedValidatorConnSetErr
	}
	// If we didn't wait, we show that we will start updating the cache
	sb.updatingCachedValidatorConnSet = true
	sb.updatingCachedValidatorConnSetCond.L.Unlock()

	defer func() {
		sb.updatingCachedValidatorConnSetCond.L.Lock()
		sb.updatingCachedValidatorConnSet = false
		// Share the error with other goroutines that are waiting on this one
		sb.updatingCachedValidatorConnSetErr = err
		// Broadcast to any waiting goroutines that the update is complete
		sb.updatingCachedValidatorConnSetCond.Broadcast()
		sb.updatingCachedValidatorConnSetCond.L.Unlock()
	}()

	validatorConnSet, err := sb.retrieveUncachedValidatorConnSet()
	if err != nil {
		return err
	}
	sb.cachedValidatorConnSetMu.Lock()
	sb.cachedValidatorConnSet = validatorConnSet
	sb.cachedValidatorConnSetBlockNum = sb.currentBlock().Number().Uint64()
	sb.cachedValidatorConnSetMu.Unlock()
	return nil
}

func (sb *Backend) retrieveUncachedValidatorConnSet() (map[common.Address]bool, error) {
	logger := sb.logger.New("func", "retrieveUncachedValidatorConnSet")
	// Retrieve the validator conn set from the election smart contract
	validatorsSet := make(map[common.Address]bool)

	currentBlock := sb.currentBlock()
	currentState, err := sb.stateAt(currentBlock.Hash())
	if err != nil {
		return nil, err
	}
	electNValidators, err := election.ElectNValidatorSigners(currentBlock.Header(), currentState, sb.config.AnnounceAdditionalValidatorsToGossip)

	// The validator contract may not be deployed yet.
	// Even if it is deployed, it may not have any registered validators yet.
	if err == comm_errors.ErrSmartContractNotDeployed || err == comm_errors.ErrRegistryContractNotDeployed {
		logger.Trace("Can't elect N validators because smart contract not deployed. Setting validator conn set to current elected validators.", "err", err)
	} else if err != nil {
		logger.Error("Error in electing N validators. Setting validator conn set to current elected validators", "err", err)
	}

	for _, address := range electNValidators {
		validatorsSet[address] = true
	}

	// Add active validators regardless
	valSet := sb.getValidators(currentBlock.Number().Uint64(), currentBlock.Hash())
	for _, val := range valSet.List() {
		validatorsSet[val.Address()] = true
	}

	logger.Trace("Returning validator conn set", "validatorsSet", validatorsSet)
	return validatorsSet, nil
}

func (sb *Backend) RetrieveValidatorConnSet(retrieveCachedVersion bool) (map[common.Address]bool, error) {
	if retrieveCachedVersion {
		return sb.retrieveValidatorConnSet()
	} else {
		return sb.retrieveUncachedValidatorConnSet()
	}
}

func (sb *Backend) AddProxy(node, externalNode *enode.Node) error {
	if sb.IsProxiedValidator() {
		return sb.proxiedValidatorEngine.AddProxy(node, externalNode)
	} else {
		return proxy.ErrNodeNotProxiedValidator
	}
}

func (sb *Backend) RemoveProxy(node *enode.Node) error {
	if sb.IsProxiedValidator() {
		return sb.proxiedValidatorEngine.RemoveProxy(node)
	} else {
		return proxy.ErrNodeNotProxiedValidator
	}
}

// VerifyPendingBlockValidatorSignature will verify that the message sender is a validator that is responsible
// for the current pending block (the next block right after the head block).
func (sb *Backend) VerifyPendingBlockValidatorSignature(data []byte, sig []byte) (common.Address, error) {
	block := sb.currentBlock()
	valSet := sb.getValidators(block.Number().Uint64(), block.Hash())
	return istanbul.CheckValidatorSignature(valSet, data, sig)
}

// VerifyValidatorConnectionSetSignature will verify that the message sender is a validator that is responsible
// for the current pending block (the next block right after the head block).
func (sb *Backend) VerifyValidatorConnectionSetSignature(data []byte, sig []byte) (common.Address, error) {
	if valConnSet, err := sb.retrieveValidatorConnSet(); err != nil {
		return common.Address{}, err
	} else {
		validators := make([]istanbul.ValidatorData, len(valConnSet))
		i := 0
		for address := range valConnSet {
			validators[i].Address = address
			i++
		}

		return istanbul.CheckValidatorSignature(validator.NewSet(validators), data, sig)
	}
}<|MERGE_RESOLUTION|>--- conflicted
+++ resolved
@@ -282,13 +282,9 @@
 	vph *validatorPeerHandler
 
 	// Handler for proxy related functionality
-<<<<<<< HEAD
-	proxyEngine proxy.ProxyEngine
-=======
 	proxyEngine        proxy.ProxyEngine
 	proxyEngineRunning bool
 	proxyEngineMu      sync.RWMutex
->>>>>>> bd1e5338
 
 	// Handler for proxied validator related functionality
 	proxiedValidatorEngine        proxy.ProxiedValidatorEngine
