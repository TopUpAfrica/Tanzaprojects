--- conflicted
+++ resolved
@@ -134,19 +134,10 @@
 	}
 	backend.versionCertificateTable = versionCertificateTable
 
-<<<<<<< HEAD
 	// If this node is a proxy or is a proxied validator, then create a proxy handler object
 	if backend.IsProxiedValidator() || backend.IsProxy() {
 		backend.proxyHandler = proxy.New(backend, backend.config)
 	}
-=======
-	// Set the handler functions for each istanbul message type
-	backend.istanbulAnnounceMsgHandlers = make(map[uint64]announceMsgHandler)
-	backend.istanbulAnnounceMsgHandlers[istanbul.QueryEnodeMsg] = backend.handleQueryEnodeMsg
-	backend.istanbulAnnounceMsgHandlers[istanbul.ValEnodesShareMsg] = backend.handleValEnodesShareMsg
-	backend.istanbulAnnounceMsgHandlers[istanbul.VersionCertificatesMsg] = backend.handleVersionCertificatesMsg
-	backend.istanbulAnnounceMsgHandlers[istanbul.EnodeCertificateMsg] = backend.handleEnodeCertificateMsg
->>>>>>> 63ea5a88
 
 	return backend
 }
@@ -258,12 +249,9 @@
 	// Handler to manage and maintain validator peer connections
 	vph *validatorPeerHandler
 
-<<<<<<< HEAD
 	// Handler for proxy related functionality.  Note that BOTH the proxy
 	// and the proxied validator will create and use this handler.
 	proxyHandler        proxy.Proxy
-=======
->>>>>>> 63ea5a88
 	proxyHandlerRunning bool
 	proxyHandlerMu      sync.RWMutex
 }
@@ -275,8 +263,7 @@
 
 // IsProxiedValidator returns true if instance has proxied validator flag
 func (sb *Backend) IsProxiedValidator() bool {
-<<<<<<< HEAD
-	return sb.config.Proxied && sb.IsValidating()
+	return sb.config.Proxied && sb.IsValidator()
 }
 
 // IsValidating return true if instance is validating
@@ -284,14 +271,11 @@
 	sb.coreMu.Lock()
 	defer sb.coreMu.Unlock()
 	return sb.coreStarted
-=======
-	return sb.config.Proxied && sb.config.Validator
 }
 
 // IsValidator return if instance is a validator (either proxied or standalone)
 func (sb *Backend) IsValidator() bool {
 	return sb.config.Validator
->>>>>>> 63ea5a88
 }
 
 // SendDelegateSignMsgToProxy sends an istanbulDelegateSign message to a proxy
@@ -302,10 +286,6 @@
 	} else {
 		return errors.New("No Proxy found")
 	}
-<<<<<<< HEAD
-=======
-	return sb.proxyNode.peer.Send(istanbul.DelegateSignMsg, msg)
->>>>>>> 63ea5a88
 }
 
 // SendDelegateSignMsgToProxiedValidator sends an istanbulDelegateSign message to a
@@ -316,10 +296,6 @@
 	} else {
 		return errors.New("No Proxied Validator found")
 	}
-<<<<<<< HEAD
-=======
-	return sb.proxiedPeer.Send(istanbul.DelegateSignMsg, msg)
->>>>>>> 63ea5a88
 }
 
 // Authorize implements istanbul.Backend.Authorize
@@ -867,7 +843,6 @@
 	return validatorsSet, nil
 }
 
-<<<<<<< HEAD
 func (sb *Backend) AddProxy(node, externalNode *enode.Node) error {
 	return sb.proxyHandler.AddProxy(node, externalNode)
 }
@@ -902,35 +877,4 @@
 
 		return istanbul.CheckValidatorSignature(validator.NewSet(validators), data, sig)
 	}
-=======
-func (sb *Backend) sendForwardMsgToProxy(finalDestAddresses []common.Address, ethMsgCode uint64, payload []byte) error {
-	logger := sb.logger.New("func", "SendForwardMsg")
-	if sb.proxyNode.peer == nil {
-		logger.Warn("No connected proxy for sending a fwd message", "ethMsgCode", ethMsgCode, "finalDestAddreses", common.ConvertToStringSlice(finalDestAddresses))
-		return errNoProxyConnection
-	}
-
-	// Convert the message to a fwdMessage
-	fwdMessage := &istanbul.ForwardMessage{
-		Code:          ethMsgCode,
-		DestAddresses: finalDestAddresses,
-		Msg:           payload,
-	}
-	fwdMsgBytes, err := rlp.EncodeToBytes(fwdMessage)
-	if err != nil {
-		logger.Error("Failed to encode", "fwdMessage", fwdMessage)
-		return err
-	}
-
-	// Note that we are not signing message.  The message that is being wrapped is already signed.
-	msg := istanbul.Message{Code: istanbul.FwdMsg, Msg: fwdMsgBytes, Address: sb.Address()}
-	fwdMsgPayload, err := msg.Payload()
-	if err != nil {
-		return err
-	}
-
-	go sb.proxyNode.peer.Send(istanbul.FwdMsg, fwdMsgPayload)
-
-	return nil
->>>>>>> 63ea5a88
 }