--- conflicted
+++ resolved
@@ -51,16 +51,8 @@
 	p.proxiedValidatorsMu.RLock()
 	defer p.proxiedValidatorsMu.RUnlock()
 
-<<<<<<< HEAD
 	if len(p.proxiedValidators) == 0 {
-=======
-	if p.proxiedValidator != nil {
-		p.backend.Unicast(p.proxiedValidator, msg, istanbul.DelegateSignMsg)
-		return nil
-	} else {
->>>>>>> 084be4eb
 		return ErrNoProxiedValidator
-
 	}
 	for proxiedValidator := range p.proxiedValidators {
 		p.backend.Unicast(proxiedValidator, msg, istanbul.EnodeCertificateMsg)
