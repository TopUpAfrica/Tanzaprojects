// Copyright 2017 The Celo Authors
// This file is part of the celo library.
//
// The celo library is free software: you can redistribute it and/or modify
// it under the terms of the GNU Lesser General Public License as published by
// the Free Software Foundation, either version 3 of the License, or
// (at your option) any later version.
//
// The celo library is distributed in the hope that it will be useful,
// but WITHOUT ANY WARRANTY; without even the implied warranty of
// MERCHANTABILITY or FITNESS FOR A PARTICULAR PURPOSE. See the
// GNU Lesser General Public License for more details.
//
// You should have received a copy of the GNU Lesser General Public License
// along with the celo library. If not, see <http://www.gnu.org/licenses/>.

package proxy

import (
	"encoding/hex"

	"github.com/ethereum/go-ethereum/consensus"
	"github.com/ethereum/go-ethereum/consensus/istanbul"
	"github.com/ethereum/go-ethereum/p2p/enode"
	"github.com/ethereum/go-ethereum/rlp"
)

<<<<<<< HEAD
// handleEnodeCertificateMsg is invoked by the proxy
// It will verify that the message is from a validator that is within the
// validator connection set and then forward it to the proxied validator.
func (p *proxyEngine) handleEnodeCertificateMsg(peer consensus.Peer, payload []byte) (bool, error) {
	logger := p.logger.New("func", "handleEnodeCertificateMsg")

	// Verify that this message is not from the proxied validator
	p.proxiedValidatorsMu.RLock()
	defer p.proxiedValidatorsMu.RUnlock()
	if ok := p.proxiedValidators[peer]; ok {
		logger.Warn("Got a enodeCertficate message from the proxied validator. Ignoring it", "from", peer.Node().ID())
		return false, nil
	}
=======
// handleEnodeCertificateMsgFromRemoteVal will handle an enode certificate sent from
// a remote validator.
func (p *proxyEngine) handleEnodeCertificateMsgFromRemoteVal(peer consensus.Peer, payload []byte) (bool, error) {
	logger := p.logger.New("func", "handleEnodeCertificateMsgFromRemoteVal")
>>>>>>> 084be4eb

	msg := new(istanbul.Message)

	// Verify that this message is created by a legitimate validator before forwarding to the proxied validator (it should
	// be within the validator connection set).
	if err := msg.FromPayload(payload, p.backend.VerifyValidatorConnectionSetSignature); err != nil {
		logger.Error("Got an enodeCertificate message signed by a validator not within the validator connection set.", "err", err)
		return true, istanbul.ErrUnauthorizedAddress
	}

	// Need to forward the message to the proxied validators
	logger.Trace("Forwarding enode certificate message to proxied validators", "from", peer.Node().ID())
	for proxiedValidator := range p.proxiedValidators {
		p.backend.Unicast(proxiedValidator, payload, istanbul.EnodeCertificateMsg)
	}

	// We could add an optimization here where the proxy will save thie enodeCertificate in it's own valEnodeTable.
	// For now, the proxies entry will get updated via a valEnodesShare message from the proxied validator.

	return true, nil
}

// handleEnodeCertificateFromProxiedValidator will handle an enode certifcate message sent from the proxied validator
func (p *proxyEngine) handleEnodeCertificateMsgFromProxiedValidator(peer consensus.Peer, payload []byte) (bool, error) {
	logger := p.logger.New("func", "handleEnodeCertificateMsgFromProxiedValidator")

	logger.Trace("Handling an enode certificate msg from proxied validator")

	msg := new(istanbul.Message)
	// Decode message
	err := msg.FromPayload(payload, istanbul.GetSignatureAddress)
	if err != nil {
		logger.Error("Error in decoding received Enode Certificate message from forward message", "err", err, "payload", hex.EncodeToString(payload))
		return false, err
	}

	// Verify that the sender is from the proxied validator
	if msg.Address != p.config.ProxiedValidatorAddress {
		logger.Error("Unauthorized Enode Certificate message", "sender address", msg.Address, "authorized sender address", p.config.ProxiedValidatorAddress)
		return false, errUnauthorizedMessageFromProxiedValidator
	}

	var enodeCertificate istanbul.EnodeCertificate
	if err := rlp.DecodeBytes(msg.Msg, &enodeCertificate); err != nil {
		logger.Warn("Error in decoding received Istanbul Enode Certificate message content", "err", err, "IstanbulMsg", msg.String())
		return false, err
	}

	enodeCertificateNode, err := enode.ParseV4(enodeCertificate.EnodeURL)
	if err != nil {
		logger.Warn("Malformed v4 node in received Istanbul Enode Certificate message", "enodeCertificate", enodeCertificate, "err", err)
		return false, err
	}

	// If this enode certificate's nodeID is the same as the node's external nodeID, then save it.
	selfNode := p.backend.SelfNode()
	if enodeCertificateNode.ID() == selfNode.ID() {
		enodeCertMsgMap := make(map[enode.ID]*istanbul.EnodeCertMsg)
		enodeCertMsgMap[selfNode.ID()] = &istanbul.EnodeCertMsg{Msg: msg}
		if err := p.backend.SetEnodeCertificateMsgMap(enodeCertMsgMap); err != nil {
			logger.Warn("Error in setting proxy's enode certificate", "err", err, "enodeCertificate", enodeCertificate)
			return true, err
		}
	}

	return true, nil
}<|MERGE_RESOLUTION|>--- conflicted
+++ resolved
@@ -25,26 +25,10 @@
 	"github.com/ethereum/go-ethereum/rlp"
 )
 
-<<<<<<< HEAD
-// handleEnodeCertificateMsg is invoked by the proxy
-// It will verify that the message is from a validator that is within the
-// validator connection set and then forward it to the proxied validator.
-func (p *proxyEngine) handleEnodeCertificateMsg(peer consensus.Peer, payload []byte) (bool, error) {
-	logger := p.logger.New("func", "handleEnodeCertificateMsg")
-
-	// Verify that this message is not from the proxied validator
-	p.proxiedValidatorsMu.RLock()
-	defer p.proxiedValidatorsMu.RUnlock()
-	if ok := p.proxiedValidators[peer]; ok {
-		logger.Warn("Got a enodeCertficate message from the proxied validator. Ignoring it", "from", peer.Node().ID())
-		return false, nil
-	}
-=======
 // handleEnodeCertificateMsgFromRemoteVal will handle an enode certificate sent from
 // a remote validator.
 func (p *proxyEngine) handleEnodeCertificateMsgFromRemoteVal(peer consensus.Peer, payload []byte) (bool, error) {
 	logger := p.logger.New("func", "handleEnodeCertificateMsgFromRemoteVal")
->>>>>>> 084be4eb
 
 	msg := new(istanbul.Message)
 
@@ -82,7 +66,9 @@
 	}
 
 	// Verify that the sender is from the proxied validator
-	if msg.Address != p.config.ProxiedValidatorAddress {
+	p.proxiedValidatorsMu.RLock()
+	defer p.proxiedValidatorsMu.RUnlock()
+	if ok := p.proxiedValidators[peer]; !ok {
 		logger.Error("Unauthorized Enode Certificate message", "sender address", msg.Address, "authorized sender address", p.config.ProxiedValidatorAddress)
 		return false, errUnauthorizedMessageFromProxiedValidator
 	}
