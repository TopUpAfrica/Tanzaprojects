// Copyright 2017 The go-ethereum Authors
// This file is part of the go-ethereum library.
//
// The go-ethereum library is free software: you can redistribute it and/or modify
// it under the terms of the GNU Lesser General Public License as published by
// the Free Software Foundation, either version 3 of the License, or
// (at your option) any later version.
//
// The go-ethereum library is distributed in the hope that it will be useful,
// but WITHOUT ANY WARRANTY; without even the implied warranty of
// MERCHANTABILITY or FITNESS FOR A PARTICULAR PURPOSE. See the
// GNU Lesser General Public License for more details.
//
// You should have received a copy of the GNU Lesser General Public License
// along with the go-ethereum library. If not, see <http://www.gnu.org/licenses/>.

package istanbul

import (
	"math/big"
	"time"

	"github.com/ethereum/go-ethereum/accounts"
	"github.com/ethereum/go-ethereum/common"
	"github.com/ethereum/go-ethereum/core/types"
	"github.com/ethereum/go-ethereum/event"
)

// SignerFn is a signer callback function to request a hash to be signed by a
// backing account.
type SignerFn func(accounts.Account, []byte) ([]byte, error)

// MessageSignerFn is a signer callback function to request a raw message to
// be signed by a backing account.
type MessageSignerFn func(accounts.Account, []byte, []byte) ([]byte, error)

// Backend provides application specific functions for Istanbul core
type Backend interface {
	// Address returns the owner's address
	Address() common.Address

	// Validators returns the validator set
	Validators(proposal Proposal) ValidatorSet

	// EventMux returns the event mux in backend
	EventMux() *event.TypeMux

	// BroadcastConsensusMsg sends a message to all validators (include self)
	BroadcastConsensusMsg(validators []common.Address, payload []byte) error

	// Gossip sends a message to all validators (exclude self)
	Gossip(validators []common.Address, payload []byte, ethMsgCode uint64, ignoreCache bool) error

	// Commit delivers an approved proposal to backend.
	// The delivered proposal will be put into blockchain.
	Commit(proposal Proposal, aggregatedSeal types.IstanbulAggregatedSeal) error

	// Verify verifies the proposal. If a consensus.ErrFutureBlock error is returned,
	// the time difference of the proposal and current time is also returned.
	Verify(Proposal) (time.Duration, error)

	// Sign signs input data with the backend's private key
	Sign([]byte) ([]byte, error)
	SignBlockHeader([]byte) ([]byte, error)

	// CheckSignature verifies the signature by checking if it's signed by
	// the given validator
	CheckSignature(data []byte, addr common.Address, sig []byte) error

	// LastProposal retrieves latest committed proposal and the address of proposer
	LastProposal() (Proposal, common.Address)

	// LastSubject retrieves latest committed subject (view and digest)
	LastSubject() (Subject, error)

	// HasProposal checks if the combination of the given hash and height matches any existing blocks
	HasProposal(hash common.Hash, number *big.Int) bool

	// GetProposer returns the proposer of the given block height
	GetProposer(number uint64) common.Address

	// ParentValidators returns the validator set of the given proposal's parent block
	ParentValidators(proposal Proposal) ValidatorSet

<<<<<<< HEAD
	// HasBadProposal returns whether the block with the hash is a bad block
	HasBadProposal(hash common.Hash) bool

	// RefreshValPeers will connect with all the validators in the valset and disconnect validator peers that are not in the set
=======
	// RefreshValPeers will connect all all the validators in the valset and disconnect validator peers that are not in the set
>>>>>>> b418c95f
	RefreshValPeers(valset ValidatorSet)

	// Authorize injects a private key into the consensus engine.
	Authorize(address common.Address, signFn SignerFn, signHashBLSFn SignerFn, signMessageBLSFn MessageSignerFn)

	// GetDataDir returns a read-write enabled data dir in which data will persist across restarts.
	GetDataDir() string
}<|MERGE_RESOLUTION|>--- conflicted
+++ resolved
@@ -82,14 +82,7 @@
 	// ParentValidators returns the validator set of the given proposal's parent block
 	ParentValidators(proposal Proposal) ValidatorSet
 
-<<<<<<< HEAD
-	// HasBadProposal returns whether the block with the hash is a bad block
-	HasBadProposal(hash common.Hash) bool
-
 	// RefreshValPeers will connect with all the validators in the valset and disconnect validator peers that are not in the set
-=======
-	// RefreshValPeers will connect all all the validators in the valset and disconnect validator peers that are not in the set
->>>>>>> b418c95f
 	RefreshValPeers(valset ValidatorSet)
 
 	// Authorize injects a private key into the consensus engine.
