--- conflicted
+++ resolved
@@ -54,11 +54,7 @@
 		c2.caps = append(c2.caps, p.cap())
 	}
 
-<<<<<<< HEAD
-	peer := newPeer(log.Root(), c1, protos)
-=======
-	peer := newPeer(c1, protos, nil, nil, nil)
->>>>>>> 3f005615
+	peer := newPeer(log.Root(), c1, protos, nil, nil, nil)
 	errc := make(chan error, 1)
 	go func() {
 		_, err := peer.run()
