--- conflicted
+++ resolved
@@ -23,7 +23,7 @@
 	"fmt"
 	"math"
 	"math/big"
-	"sync"
+	"sync"	
 	"sync/atomic"
 	"time"
 
@@ -61,6 +61,7 @@
 	MaxHelperTrieProofsFetch = 64  // Amount of merkle proofs to be fetched per retrieval request
 	MaxTxSend                = 64  // Amount of transactions to be send per request
 	MaxTxStatus              = 256 // Amount of transactions to queried per request
+	MaxGetEtherbase          = 32
 
 	disableClientRemovePeer = false
 )
@@ -76,15 +77,9 @@
 	GetHeaderByHash(hash common.Hash) *types.Header
 	CurrentHeader() *types.Header
 	GetTd(hash common.Hash, number uint64) *big.Int
-<<<<<<< HEAD
-	State() (*state.StateDB, error)
+	StateCache() state.Database
 	InsertHeaderChain(chain []*types.Header, checkFreq int, contiguousHeaders bool) (int, error)
 	Rollback(chain []common.Hash, fullHeaderChainAvailable bool)
-=======
-	StateCache() state.Database
-	InsertHeaderChain(chain []*types.Header, checkFreq int) (int, error)
-	Rollback(chain []common.Hash)
->>>>>>> e76047e9
 	GetHeaderByNumber(number uint64) *types.Header
 	GetAncestor(hash common.Hash, number, ancestor uint64, maxNonCanonical *uint64) (common.Hash, uint64)
 	Genesis() *types.Block
@@ -101,24 +96,6 @@
 	// Configs
 	chainConfig *params.ChainConfig
 	iConfig     *light.IndexerConfig
-<<<<<<< HEAD
-	blockchain  BlockChain
-	chainDb     ethdb.Database
-	odr         *LesOdr
-	server      *LesServer
-	serverPool  *serverPool
-	clientPool  *freeClientPool
-	lesTopic    discv5.Topic
-	reqDist     *requestDistributor
-	retriever   *retrieveManager
-	etherbase   common.Address
-
-	downloader *downloader.Downloader
-	fetcher    *lightFetcher
-	peers      *peerSet
-	maxPeers   int
-=======
->>>>>>> e76047e9
 
 	client    bool   // The indicator whether the node is light client
 	maxPeers  int    // The maximum number peers allowed to connect.
@@ -141,6 +118,9 @@
 	peers        *peerSet
 	checkpoint   *params.TrustedCheckpoint
 	reg          *checkpointOracle // If reg == nil, it means the checkpoint registrar is not activated
+	
+	etherbase   common.Address
+	syncMode		downloader.SyncMode
 
 	// channels for fetcher, syncer, txsyncLoop
 	newPeerCh   chan *peer
@@ -159,16 +139,7 @@
 
 // NewProtocolManager returns a new ethereum sub protocol manager. The Ethereum sub protocol manages peers capable
 // with the ethereum network.
-<<<<<<< HEAD
-func NewProtocolManager(chainConfig *params.ChainConfig, indexerConfig *light.IndexerConfig,
-	syncMode downloader.SyncMode, networkId uint64, mux *event.TypeMux, engine consensus.Engine,
-	peers *peerSet, blockchain BlockChain, txpool txPool, chainDb ethdb.Database,
-	odr *LesOdr, txrelay *LesTxRelay, serverPool *serverPool, quitSync chan struct{},
-	wg *sync.WaitGroup, etherbase common.Address) (*ProtocolManager, error) {
-	lightSync := !syncMode.SyncFullBlockChain()
-=======
-func NewProtocolManager(chainConfig *params.ChainConfig, checkpoint *params.TrustedCheckpoint, indexerConfig *light.IndexerConfig, ulcServers []string, ulcFraction int, client bool, networkId uint64, mux *event.TypeMux, peers *peerSet, blockchain BlockChain, txpool txPool, chainDb ethdb.Database, odr *LesOdr, serverPool *serverPool, registrar *checkpointOracle, quitSync chan struct{}, wg *sync.WaitGroup, synced func() bool) (*ProtocolManager, error) {
->>>>>>> e76047e9
+func NewProtocolManager(chainConfig *params.ChainConfig, checkpoint *params.TrustedCheckpoint, syncMode downloader.SyncMode, indexerConfig *light.IndexerConfig, ulcServers []string, ulcFraction int, client bool, networkId uint64, mux *event.TypeMux, peers *peerSet, blockchain BlockChain, txpool txPool, chainDb ethdb.Database, odr *LesOdr, serverPool *serverPool, registrar *checkpointOracle, quitSync chan struct{}, wg *sync.WaitGroup, synced func() bool, etherbase common.Address) (*ProtocolManager, error) {
 	// Create the protocol manager with the base fields
 	manager := &ProtocolManager{
 		client:      client,
@@ -187,12 +158,10 @@
 		quitSync:    quitSync,
 		wg:          wg,
 		noMorePeers: make(chan struct{}),
-<<<<<<< HEAD
 		etherbase:   etherbase,
-=======
 		checkpoint:  checkpoint,
 		synced:      synced,
->>>>>>> e76047e9
+		syncMode:    syncMode,
 	}
 	if odr != nil {
 		manager.retriever = odr.retriever
@@ -211,18 +180,12 @@
 	if disableClientRemovePeer {
 		removePeer = func(id string) {}
 	}
-<<<<<<< HEAD
-
-	if lightSync {
-		manager.downloader = downloader.New(syncMode, chainDb, manager.eventMux, nil, blockchain, removePeer)
-=======
 	if client {
 		var checkpointNumber uint64
 		if checkpoint != nil {
 			checkpointNumber = (checkpoint.SectionIndex+1)*params.CHTFrequency - 1
 		}
 		manager.downloader = downloader.New(checkpointNumber, chainDb, nil, manager.eventMux, nil, blockchain, removePeer)
->>>>>>> e76047e9
 		manager.peers.notify((*downloaderPeerNotify)(manager))
 		manager.fetcher = newLightFetcher(manager)
 	}
@@ -344,21 +307,8 @@
 		clientErrorMeter.Mark(1)
 		return err
 	}
-<<<<<<< HEAD
-
-	if !pm.lightSync && !p.Peer.Info().Network.Trusted {
-		// geth upstream uses the IP address for the client pool to protect against malicious clients, in here we'll just use the peer's ID which can be changed but allows us to circumvent:
-		// 1. Kubernetes internal networking putting clients on the "same IP"
-		// 2. Light clients being on the same Wifi network
-		if !pm.clientPool.connect(p.id, func() { go pm.removePeer(p.id) }) {
-			p.Log().Debug(fmt.Sprintf("Unable to connect peer to client pool"))
-			return p2p.DiscTooManyPeers
-		}
-		defer pm.clientPool.disconnect(p.id)
-=======
 	if p.fcClient != nil {
 		defer p.fcClient.Disconnect()
->>>>>>> e76047e9
 	}
 
 	if rw, ok := p.rw.(*meteredMsgReadWriter); ok {
@@ -428,9 +378,6 @@
 	}
 }
 
-<<<<<<< HEAD
-var reqList = []uint64{GetBlockHeadersMsg, GetBlockBodiesMsg, GetCodeMsg, GetReceiptsMsg, GetProofsV1Msg, SendTxMsg, SendTxV2Msg, GetTxStatusMsg, GetHeaderProofsMsg, GetProofsV2Msg, GetHelperTrieProofsMsg, GetEtherbaseMsg}
-
 func (pm *ProtocolManager) verifyGasFeeRecipient(gasFeeRecipient *common.Address) bool {
 	// If this node does not specify an etherbase, accept any GasFeeRecipient. Otherwise,
 	// reject transactions that don't pay gas fees to this node.
@@ -442,8 +389,6 @@
 	return true
 }
 
-=======
->>>>>>> e76047e9
 // handleMsg is invoked whenever an inbound message is received from a remote
 // peer. The remote connection is torn down upon returning any error.
 func (pm *ProtocolManager) handleMsg(p *peer) error {
@@ -1135,32 +1080,6 @@
 			Obj:     resp.Data,
 		}
 
-<<<<<<< HEAD
-	case SendTxMsg:
-		if pm.txpool == nil {
-			return errResp(ErrRequestRejected, "")
-		}
-		// Transactions arrived, parse all of them and deliver to the pool
-		var txs []*types.Transaction
-		if err := msg.Decode(&txs); err != nil {
-			return errResp(ErrDecode, "msg %v: %v", msg, err)
-		}
-		reqCnt := len(txs)
-		if reject(uint64(reqCnt), MaxTxSend) {
-			return errResp(ErrRequestRejected, "")
-		}
-		for _, tx := range txs {
-			if !pm.verifyGasFeeRecipient(tx.GasFeeRecipient()) {
-				return errResp(ErrRequestRejected, "Invalid GasFeeRecipient")
-			}
-		}
-		pm.txpool.AddRemotes(txs)
-
-		_, rcost := p.fcClient.RequestProcessed(costs.baseCost + uint64(reqCnt)*costs.reqCost)
-		pm.server.fcCostStats.update(msg.Code, uint64(reqCnt), rcost)
-
-=======
->>>>>>> e76047e9
 	case SendTxV2Msg:
 		if pm.txpool == nil {
 			return errResp(ErrRequestRejected, "")
@@ -1174,28 +1093,6 @@
 			return errResp(ErrDecode, "msg %v: %v", msg, err)
 		}
 		reqCnt := len(req.Txs)
-<<<<<<< HEAD
-		if reject(uint64(reqCnt), MaxTxSend) {
-			return errResp(ErrRequestRejected, "")
-		}
-
-		hashes := make([]common.Hash, len(req.Txs))
-		for i, tx := range req.Txs {
-			hashes[i] = tx.Hash()
-		}
-		stats := pm.txStatus(hashes)
-		for i, stat := range stats {
-			if stat.Status == core.TxStatusUnknown {
-				tx := req.Txs[i]
-				if !pm.verifyGasFeeRecipient(tx.GasFeeRecipient()) {
-					stats[i].Error = fmt.Sprintf("Invalid GasFeeRecipient for node with etherbase %v, got %v", pm.etherbase, tx.GasFeeRecipient())
-					continue
-				}
-
-				if errs := pm.txpool.AddRemotes([]*types.Transaction{tx}); errs[0] != nil {
-					stats[i].Error = errs[0].Error()
-					continue
-=======
 		if accept(req.ReqID, uint64(reqCnt), MaxTxSend) {
 			go func() {
 				stats := make([]light.TxStatus, len(req.Txs))
@@ -1212,13 +1109,18 @@
 						if pm.addTxsSync {
 							addFn = pm.txpool.AddRemotesSync
 						}
+
+						if !pm.verifyGasFeeRecipient(tx.GasFeeRecipient()) {
+							stats[i].Error = fmt.Sprintf("Invalid GasFeeRecipient for node with etherbase %v, got %v", pm.etherbase, tx.GasFeeRecipient())
+							continue
+						}
+	 
 						if errs := addFn([]*types.Transaction{tx}); errs[0] != nil {
 							stats[i].Error = errs[0].Error()
 							continue
 						}
 						stats[i] = pm.txStatus(hash)
 					}
->>>>>>> e76047e9
 				}
 				sendResponse(req.ReqID, uint64(reqCnt), p.ReplyTxStatus(req.ReqID, stats), task.done())
 			}()
@@ -1296,16 +1198,17 @@
 
 	case GetEtherbaseMsg:
 		p.Log().Trace("Received etherbase request")
-		// Transactions arrived, parse all of them and deliver to the pool
 		var req struct {
-			ReqID uint64
+			ReqID  uint64
 		}
 		if err := msg.Decode(&req); err != nil {
 			return errResp(ErrDecode, "msg %v: %v", msg, err)
 		}
-		bv, rcost := p.fcClient.RequestProcessed(costs.baseCost + costs.reqCost)
-		pm.server.fcCostStats.update(msg.Code, 1, rcost)
-		return p.SendEtherbaseRLP(req.ReqID, bv, pm.etherbase)
+		if accept(req.ReqID, 1, MaxGetEtherbase) {
+			go func() {
+				sendResponse(req.ReqID, 1, p.SendEtherbaseRLP(req.ReqID, pm.etherbase), task.done())
+			}()
+		}
 
 	case EtherbaseMsg:
 		p.Log().Trace("Received etherbase response")
